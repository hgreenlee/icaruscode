/**
 * @file   SlidingWindowTriggerEfficiencyPlots_module.cc
 * @brief  Plots of efficiency for triggers based on PMT channel sliding window.
 * @author Gianluca Petrillo (petrillo@slac.stanford.edu)
 * @date   January 9, 2020
 * @see    icaruscode/PMT/Trigger/TriggerEfficiencyPlotsBase.h
 */


// ICARUS libraries
#include "icaruscode/PMT/Trigger/TriggerEfficiencyPlotsBase.h"
#include "icaruscode/PMT/Trigger/Algorithms/SlidingWindowPatternAlg.h"
#include "icaruscode/PMT/Trigger/Algorithms/WindowTopologyAlg.h" // WindowTopologyManager
#include "icaruscode/PMT/Trigger/Algorithms/WindowPatternConfig.h"
#include "icaruscode/PMT/Trigger/Algorithms/WindowPattern.h"
#include "icaruscode/PMT/Trigger/Utilities/PlotSandbox.h"
#include "icaruscode/PMT/Trigger/Utilities/TriggerGateOperations.h"
#include "icarusalg/Utilities/ROOTutils.h" // util::ROOT
#include "icarusalg/Utilities/sortBy.h" // also icarus::util::sortCollBy()

// LArSoft libraries
#include "lardata/DetectorInfoServices/DetectorClocksService.h"
#include "lardata/Utilities/TensorIndices.h" // util::MatrixIndices
#include "lardataalg/DetectorInfo/DetectorTimingTypes.h" // optical_time_ticks..
#include "larcorealg/Geometry/GeometryCore.h"
#include "larcorealg/Geometry/geo_vectors_utils.h" // MiddlePointAccumulator
#include "larcorealg/CoreUtils/counter.h"
#include "larcorealg/CoreUtils/enumerate.h"
#include "larcorealg/CoreUtils/StdUtils.h" // util::to_string()

// framework libraries
#include "art/Framework/Core/EDAnalyzer.h"
#include "art/Framework/Core/ModuleMacros.h"
#include "art/Framework/Principal/Event.h"
#include "canvas/Utilities/Exception.h"
#include "messagefacility/MessageLogger/MessageLogger.h"
#include "fhiclcpp/types/TableAs.h"
#include "fhiclcpp/types/Table.h"
#include "fhiclcpp/types/Sequence.h"

// ROOT libraries
#include "TTree.h"
#include "TH2F.h"

// C/C++ standard libraries
#include <algorithm> // std::sort(), std::transform(), ...
#include <vector>
#include <array>
#include <memory> // std::unique_ptr
#include <utility> // std::pair<>, std::move()
#include <limits> // std::numeric_limits<>
#include <type_traits> // std::is_pointer_v, ...
#include <cstddef> // std::size_t
#include <cassert>


//------------------------------------------------------------------------------
namespace {
  
  /// Moves all elements of `src` at the end of `dest`.
  template <typename DestColl, typename SrcColl>
  DestColl& appendCollection(DestColl& dest, SrcColl&& src);
  
} // local namespace


//------------------------------------------------------------------------------

// --- BEGIN -- ROOT tree helpers ----------------------------------------------
/**
 * @brief Class managing the serialization of trigger responses in a simple ROOT
 *        tree.
 *
 * The tree is supplied by the caller.
 * This object will create the proper branches into the tree and assign
 * addresses to them. Then it will assume they will stay assigned.
 *
 * On `assignResponse()`, the proper branch address is assigned the specified
 * trigger response (`true` or `false`).
 *
 * The branch structure is: a `RespTxxSxx/O` branch for each threshold and
 * settings label, with a single branch per element.
 *
 */
struct ResponseTree: public icarus::trigger::details::TreeHolder {

  // `std::vector<bool>` is too special for us. Let's pack it to go.
  util::MatrixIndices indices;
  std::unique_ptr<bool[]> RespTxxSxx;

  
  /**
   * @brief Constructor: accommodates that many thresholds and trigger settings.
   * @tparam Thresholds an iterable type yielding objects convertible to numbers
   * @tparam Settings an iterable type yielding objects convertible to string
   * @param tree the ROOT tree to add branches to (managed elsewhere)
   * @param thresholds collection of thresholds to be included
   * @param settings collection of trigger settings to be included
   * 
   * The `thresholds` must be convertible to ADC counts (i.e. numbers), while
   * the `settings` elements must support conversion to string via `to_string()`
   * function call (more precisely, `util::to_string()` from
   * `larcorealg/CoreUtils/StdUtils.h`).
   */
  template <typename Thresholds, typename Settings>
  ResponseTree
    (TTree& tree, Thresholds const& thresholds, Settings const& settings);

  /// Assigns the response for the specified trigger.
  void assignResponse(std::size_t iThr, std::size_t iSettings, bool resp);

}; // struct ResponseTree


// --- END -- ROOT tree helpers ------------------------------------------------


//------------------------------------------------------------------------------
namespace icarus::trigger { class SlidingWindowTriggerEfficiencyPlots; }
/**
 * @brief Produces plots about trigger simulation and trigger efficiency.
 * 
 * This module is an implementation of `TriggerEfficiencyPlotsBase`
 * for a trigger defined as a pattern of sliding windows.
 * 
 * Note that the multi-level logical waveforms from the sliding windows are
 * expected to be provided as input.
 * 
 * The single sliding window with the highest activity is picked as a reference.
 * A requirement on the number of trigger primitives "on" in that window is
 * imposed. Additional requirements may be imposed on three other sliding
 * windows: the upstream one (if any), the downstream one (if any) and the
 * opposite one in the same cryostat.
 * 
 * As usual for `TriggerEfficiencyPlotsBase` based modules, this happens for
 * every configured PMT discrimination threshold.
 * 
 * 
 * Trigger logic algorithm
 * ========================
 * 
 * @anchor SlidingWindowTriggerEfficiencyPlots_Algorithm
 * 
 * This section describes the trigger logic algorithm used in
 * `icarus::trigger::SlidingWindowTriggerEfficiencyPlots` and its assumptions.
 * 
 * The module receives as input a multi-level trigger gate for each of the
 * windows to be considered.
 * On the first input (i.e. the first event), that input is parsed to learn
 * the windows and their relative position from the input trigger gates
 * (`initializeTopologicalMaps()`). This topology will be used to apply the
 * configured patterns. On the following events, their input is checked to
 * confirm the compatibility of the composition of its windows with the one from
 * that first event (`verifyTopologicalMap()`).
 * 
 * All multi-level gates are set in coincidence with the beam gate by
 * multiplying the multi-level and the beam gates. Beacuse of this, trigger
 * gates are suppressed everywhere except than during the beam gate.
 * The beam gate opens at a time configured in `DetectorClocks` service provider
 * (`detinfo::DetectorClocks::BeamGateTime()`) and has a duration configured
 * in this module (`BeamGateDuration`).
 * 
 * The algorithm handles independently multiple trigger patterns.
 * On each input, each configured pattern is applied based on the window
 * topology. Each pattern describes a minimum level of the trigger
 * gate in the window, that usually means the number of LVDS signals in
 * coincidence at any given time ("majority"). A pattern may have requirements
 * on the neighbouring windows in addition to the main one. The pattern is
 * satisfied if all involved windows pass their specific requirements at the
 * same time (coincidence between windows).
 * Each pattern is applied in turn to each of the windows (which is the "main"
 * window). The neighborhood described in the pattern is applied with respect to
 * that main window. The method `applyWindowPattern()` performs this
 * combination.
 * The trigger fires if one or more of the windows satisfy the pattern, and the
 * trigger time is the one of the earliest satisfied pattern (more precisely,
 * the earliest tick when the coincidence required by that pattern is
 * satisfied).
 * 
 * All windows in the detector are considered independently, but the supported
 * patterns may only include components in the same cryostat. Therefore,
 * triggers are effectively on a single cryostat.
 * 
 * Eventually, for each event there are as many different trigger responses as
 * how many different patterns are configured (`Patterns` configuration
 * parameter), _times_ how many ADC thresholds are provided in input,
 * configured in `Thresholds`.
 * 
 * While there _is_ a parameter describing the time resolution of the trigger
 * (`TriggerTimeResolution`), this is currently only used for aesthetic purposes
 * to choose the binning of some plots: the resolution is _not_ superimposed
 * to the gates (yet).
 * 
 * The set of plots and their organization are described in the documentation of
 * `icarus::trigger::TriggerEfficiencyPlotsBase`.
 * In the following documentation only the additions are described.
 * 
 * 
 * Output plots
 * -------------
 * 
 * A generic "setting" of `icarus::trigger::TriggerEfficiencyPlotsBase` is
 * in this module represented by a tag encoding the characteristics of the
 * pattern (see `WindowPattern::tag()`). The folders and plots will
 * identify each requirement with tags like `M8` or `M5O2`.
 * 
 * There are different "types" of plots. Some
 * @ref SlidingWindowTriggerEfficiencyPlots_SelectionPlots "do not depend on triggering at all",
 * like the deposited energy distribution. Others
 * @ref SlidingWindowTriggerEfficiencyPlots_MultiTriggerPlots "cross different trigger definitions",
 * like the trigger efficiency as function of trigger requirement. Others still
 * @ref SlidingWindowTriggerEfficiencyPlots_SingleTriggerPlots "assume a single trigger definition":
 * this is the case of trigger efficiency plots versus energy. Finally, there are
 * @ref SlidingWindowTriggerEfficiencyPlots_SingleTriggerResponsePlots "plots that depend on a specific trigger definition and outcome":
 * this is the case of all the plots including only triggering or non-triggering
 * events.
 * 
 * There are a few plots that are produced by this module in addition to the
 * ones in `TriggerEfficiencyPlotsBase`. They are described below.
 * 
 * All the plots are always relative to a specific optical detector channel
 * threshold (ADC) and a broad event category.
 * 
 * 
 * ### Plots independent of the triggers (selection plots)
 * 
 * @anchor SlidingWindowTriggerEfficiencyPlots_SelectionPlots
 * 
 * Only @ref TriggerEfficiencyPlotsBase_SelectionPlots "the standard plots"
 * from `TriggerEfficiencyPlotsBase` are produced in this category.
 * 
 * 
 * ### Plots including different trigger requirements
 * 
 * @anchor SlidingWindowTriggerEfficiencyPlots_MultiTriggerPlots
 * 
 * In addition to @ref TriggerEfficiencyPlotsBase_MultiTriggerPlots "the plots"
 * from `TriggerEfficiencyPlotsBase`, the following plots are also produced:
 * 
 * * `Eff`: trigger efficiency defined as number of triggered events over the
 *   total number of events, as function of the pattern (as encoded above);
 *   uncertainties are managed by `TEfficiency`.
 * * `Triggers`: trigger count as function of the pattern (as encoded above).
 * * `TriggerTick`: distribution of the time of the earliest trigger for the
 *   event, as function of the pattern (as in `Eff`). Each event appears at most
 *   once for each trigger pattern.
 * 
 * 
 * ### Plots depending on a specific trigger definition
 * 
 * @anchor SlidingWindowTriggerEfficiencyPlots_SingleTriggerPlots
 * 
 * Only @ref TriggerEfficiencyPlotsBase_SingleTriggerPlots "the standard plots"
 * from `TriggerEfficiencyPlotsBase` are produced in this category.
 * 
 *
 * ### Plots depending on a specific trigger definition and response
 *
 * @anchor SlidingWindowTriggerEfficiencyPlots_SingleTriggerResponsePlots
 * 
 * Only @ref TriggerEfficiencyPlotsBase_SingleTriggerResponsePlots "the standard plots"
 * from `TriggerEfficiencyPlotsBase` are produced in this category.
 * 
 * 
 * Configuration parameters
 * =========================
 * 
 * @anchor SlidingWindowTriggerEfficiencyPlots_Configuration
 * 
 * In addition to
 * @ref TriggerEfficiencyPlotsBase_Configuration "all the configuration parameters"
 * from `TriggerEfficiencyPlotsBase`, the following one is also present:
 * 
 * * `Patterns` (list of pattern specifications, _mandatory_): a list of
 *     alternative pattern requirements for the definition of a trigger; each
 *     value is a table on its own, with the following elements:
 *     * `inMainWindow` (integer, mandatory): the minimum number of primitives
 *         to be fired in the central ("main") window of the pattern
 *     * `inDownstreamWindow` (integer, default: `0`): the minimum number of
 *         primitives to be fired in the window downstream of the main one
 *         (downstream is farther from the face beam neutrinos enter the
 *         detector through, i.e. larger _z_)
 *     * `inUpstreamWindow` (integer, default: `0`): the minimum number of
 *         primitives to be fired in the window upstream of the main one
 *         (upstream is closer to the face beam neutrinos enter the
 *         detector through, i.e. smaller _z_)
 *     * `inOppositeWindow` (integer, default: `0`): the minimum number of
 *         primitives to be fired in the window opposite to the main one
 *     * `requireDownstreamWindow` (flag, default: `false`): if set, this
 *         pattern is applied only on main windows that have a window downstream
 *         of them, i.e. farther from the face of the detector the beam enters
 *         through (larger _z_ coordinate); if set to `false`, if a main window
 *         has no downstream window, the downstream window requirement is always
 *         considered passed
 *     * `requireUpstreamWindow` (flag, default: `false`): if set, this pattern
 *         is applied only on main windows that have a window upstream of them,
 *         in the same way as for the `requireDownstreamWindow` setting
 *         described above
 * 
 * An example job configuration is provided as
 * `makeslidingwindowtriggerplots_icarus.fcl`.
 * 
 * 
 * Technical description of the module
 * ====================================
 * 
 * This module class is derived from
 * `icarus::trigger::TriggerEfficiencyPlotsBase`, which provides a backbone to
 * perform the simulation of triggers and plotting of their efficiency.
 * 
 * There is no superior design involved in this separation, but rather the goal
 * to share most code possible between different modules which simulate
 * different trigger patterns and as a consequence might have specific plots to
 * fill.
 * 
 * This module redefines:
 * 
 * * `initializePlotSet()` to define the
 *   @ref SlidingWindowTriggerEfficiencyPlots_MultiTriggerPlots "few additional plots"
 *   needed;
 * * `simulateAndPlot()`, which must always be defined, and which connects
 *   the simulation pieces and the plotting.
 * 
 * It does not redefine `initializeEfficiencyPerTriggerPlots()` nor
 * `initializeEventPlots()` because there are no additional plots of the types
 * these functions deal with.
 * 
 * The event categories are from the default list (`DefaultPlotCategories`) too.
 * 
 */
class icarus::trigger::SlidingWindowTriggerEfficiencyPlots
  : public art::EDAnalyzer
  , private icarus::trigger::TriggerEfficiencyPlotsBase
{
  
    public:
  
  // --- BEGIN Configuration ---------------------------------------------------
  struct Config: public TriggerEfficiencyPlotsBase::Config {
    
    using Name = fhicl::Name;
    using Comment = fhicl::Comment;
    
    icarus::trigger::ns::fhicl::WindowPatternSequence Patterns {
      Name("Patterns"),
      Comment("sliding window pattern requirements")
      };
    
  }; // struct Config

  using Parameters = art::EDAnalyzer::Table<Config>;
  // --- END Configuration -----------------------------------------------------


  // --- BEGIN Constructors ----------------------------------------------------
  
  explicit SlidingWindowTriggerEfficiencyPlots(Parameters const& config);

  // --- END Constructors ------------------------------------------------------


  // --- BEGIN Framework hooks -------------------------------------------------

  /// Initializes the plots.
  virtual void beginJob() override;
  
  /// Fills the plots. Also extracts the information to fill them with.
  virtual void analyze(art::Event const& event) override;
  
  /// Prints end-of-job summaries.
  virtual void endJob() override;
  
  // --- END Framework hooks ---------------------------------------------------
  
  
    private:
  
  /// List of configured patterns.
  using WindowPatterns_t = icarus::trigger::WindowPatterns_t;
  
  using TriggerInfo_t = details::TriggerInfo_t; // type alias
  
<<<<<<< HEAD
=======
  /// Data structure to communicate internally a trigger response.
  using WindowTriggerInfo_t
    = icarus::trigger::SlidingWindowPatternAlg::AllTriggerInfo_t;
  
>>>>>>> bb92bc70
  
  // --- BEGIN Configuration variables -----------------------------------------
  
  /// Configured sliding window requirement patterns.
  WindowPatterns_t const fPatterns;
  
  // --- END Configuration variables -------------------------------------------


  // --- BEGIN Internal variables ----------------------------------------------
  
  /// Mapping of each sliding window with location and topological information.
  // mutable = not thread-safe; optional to allow delayed construction
  mutable icarus::trigger::WindowTopologyManager fWindowMapMan;
  
  /// All algorithm instances, one per pattern.
  std::vector<icarus::trigger::SlidingWindowPatternAlg> fPatternAlgs;
  
  std::unique_ptr<ResponseTree> fResponseTree; ///< Handler of ROOT tree output.
  
  // --- END Internal variables ------------------------------------------------

  
  // @{
  /// Access to the helper.
  SlidingWindowTriggerEfficiencyPlots const& helper() const { return *this; }
  SlidingWindowTriggerEfficiencyPlots& helper() { return *this; }
  // @}
  

  // --- BEGIN Derived class methods -------------------------------------------
  /**
   * @brief Initializes full set of plots for (ADC threshold + category).
   * 
   * This customization of `TriggerEfficiencyPlotsBase::initializePlotSet()`
   * adds some trigger-definition specific plots and some overview plots
   * across different trigger definitions.
   */
  virtual void initializePlotSet
    (PlotSandbox& plots, std::vector<SettingsInfo_t> const& settings) const
    override;
  
  /**
   * @brief Simulates all trigger minimum requirements plots the results.
   * @param thresholdIndex the index of the PMT threshold of input primitives
   * @param gates the trigger primitives used to simulate the trigger response
   * @param eventInfo general information about the event being simulated
   * @param selectedPlots list of boxes containing plots to be filled
   * 
   * This method is expected to perform the following steps for each trigger
   * primitive requirement in `MinimumPrimitives`:
   * 
   * 1. combine the trigger primitives: `combineTriggerPrimitives()`;
   * 2. apply the beam gate: `applyBeamGateToAll()` on the combined primitives;
   * 3. generate the trigger response: in `plotResponse()`;
   * 4. fill all plots: also in in `plotResponse()`.
   * 
   * Details are in the documentation of the relevant methods.
   * 
   * This method is invoked once per PMT threshold.
   */
  virtual void simulateAndPlot(
    std::size_t const thresholdIndex,
    TriggerGatesPerCryostat_t const& gates,
    EventInfo_t const& eventInfo,
    detinfo::DetectorClocksData const& clockData,
    PlotSandboxRefs_t const& selectedPlots
    ) override;
    
  // --- END Derived class methods ---------------------------------------------

  /**
   * @brief Fills plots with the specified trigger response.
   * @param iThr index of PMT threshold (used in tree output)
   * @param threshold PMT threshold tag (for printing)
   * @param iPattern index of the pattern being plotted
   * @param pattern the pattern being plotted
   * @param plotSets set of plot boxes to fill (from `initializePlotSet()`)
   * @param eventInfo event information for plotting
   * @param triggerInfo the information about the response of this trigger
   * 
   * This method fills all the relevant plots for the specified trigger pattern
   * and threshold. The trigger response is passed as a parameter.
   */
  void plotResponse(
    std::size_t iThr, std::string const& threshold,
    std::size_t iPattern, WindowPattern const& pattern,
    PlotSandboxRefs_t const& plotSets,
    EventInfo_t const& eventInfo,
    PMTInfo_t const& PMTinfo,
<<<<<<< HEAD
    TriggerInfo_t const& triggerInfo
=======
    WindowTriggerInfo_t const& triggerInfo
>>>>>>> bb92bc70
    ) const;

  /// Constructs all the pattern algorithms.
  /// Must be called after setting the window topology.
  void initializePatternAlgorithms();

  /// Fills all event plots with data from `eventInfo` as in `fillEventPlots()`.
  void fillAllEventPlots
    (PlotSandboxRefs_t const& plotSets, EventInfo_t const& eventInfo) const;

  /// Fills all PMY plots with data from `PMTinfo` as in `fillPMTplots()`.
  void fillAllPMTplots
    (PlotSandboxRefs_t const& plotSets, PMTInfo_t const& PMTinfo) const;

}; // icarus::trigger::SlidingWindowTriggerEfficiencyPlots



//------------------------------------------------------------------------------
//---  Implementation
//------------------------------------------------------------------------------
//--- Local namespace
//------------------------------------------------------------------------------
namespace {
  template <typename DestColl, typename SrcColl>
  DestColl& appendCollection(DestColl& dest, SrcColl&& src) {
    dest.insert(
      dest.end(), std::move_iterator(src.begin()), std::move_iterator(src.end())
      );
    return dest;
  } // appendCollection()
} // local namespace


//------------------------------------------------------------------------------
//--- ResponseTree
//------------------------------------------------------------------------------
template <typename Thresholds, typename Settings>
ResponseTree::ResponseTree
  (TTree& tree, Thresholds const& thresholds, Settings const& settings)
  : TreeHolder(tree)
  , indices(std::size(thresholds), std::size(settings))
  , RespTxxSxx{ std::make_unique<bool[]>(indices.size()) }
{

  for (auto [ iThr, thresholdTag]: util::enumerate(thresholds)) {

    for (auto [ iSetting, setting ]: util::enumerate(settings)) {

      std::string const branchName
        = "RespT" + thresholdTag + "S" + util::to_string(setting);

      this->tree().Branch
        (branchName.c_str(), &(RespTxxSxx[indices(iThr, iSetting)]));

    } // for all requirements

  } // for all thresholds

} // ResponseTree::ResponseTree()


//------------------------------------------------------------------------------
void ResponseTree::assignResponse
  (std::size_t iThr, std::size_t iSettings, bool resp)
{
  RespTxxSxx[indices(iThr, iSettings)] = resp;
} // ResponseTree::assignResponse()


//------------------------------------------------------------------------------
//--- icarus::trigger::SlidingWindowTriggerEfficiencyPlots
//------------------------------------------------------------------------------
icarus::trigger::SlidingWindowTriggerEfficiencyPlots::SlidingWindowTriggerEfficiencyPlots
  (Parameters const& config)
  : art::EDAnalyzer           (config)
  , TriggerEfficiencyPlotsBase(config(), consumesCollector())
  // configuration
  , fPatterns(config().Patterns())
  // internal variables
  , fWindowMapMan{
      helper().geometry(),
      helper().logCategory() + "_WindowMapManager"
      }
{
  
  if (fPatterns.empty()) {
    throw art::Exception(art::errors::Configuration)
      << "At least one 'MinimumPrimitives' requirement... required.";
  }
  
  std::size_t iPattern [[maybe_unused]] = 0U; // NOTE: incremented only in DEBUG
  for (auto const& pattern: fPatterns) {
    std::size_t const index [[maybe_unused]]
      = createCountersForPattern(pattern.tag());
    assert(index == iPattern++);
    
  } // for patterns
  
  //
  // more complex parameter parsing
  //
  if (helper().eventTree()) {

    fResponseTree = std::make_unique<ResponseTree>
      (*(helper().eventTree()), helper().ADCthresholds(), fPatterns);

  } // if make tree

  {
    mf::LogInfo log(helper().logCategory());
    
    log
      << "Requirement of sliding window patterns ("
      << fPatterns.size() << "):";
    for (auto const& pattern: fPatterns)
      log << "\n [" << pattern.tag() << "] " << pattern.description();
    
  }
  
} // icarus::trigger::SlidingWindowTriggerEfficiencyPlots::SlidingWindowTriggerEfficiencyPlots()


//------------------------------------------------------------------------------
void icarus::trigger::SlidingWindowTriggerEfficiencyPlots::beginJob() {

  // hook helper and framework;
  // actual action is in the (overridden) virtual functions `initializeXxx()`.
  
  // NOTE this action can't happen in constructor because relies on polymorphism
  std::vector<SettingsInfo_t> settings;
  for (auto const& [ iPattern, pattern ]: util::enumerate(fPatterns)) {
    settings.emplace_back(
      iPattern,             // index
      pattern.tag(),        // tag
      pattern.description() // description
      );
  } // for
  
  // we use the default plot categories defined in
  // `TriggerEfficiencyPlotsBase::DefaultPlotCategories`
  helper().initializePlots(settings);
  
} // icarus::trigger::SlidingWindowTriggerEfficiencyPlots::beginJob()


//------------------------------------------------------------------------------
void icarus::trigger::SlidingWindowTriggerEfficiencyPlots::analyze
  (art::Event const& event)
{
  
  // hook helper and framework;
  // actual action is in the (overridden) virtual function `plotResponse()`
  // and `fillXxxPlots()`.
  helper().process(event);
  
} // icarus::trigger::SlidingWindowTriggerEfficiencyPlots::analyze()


//------------------------------------------------------------------------------
void icarus::trigger::SlidingWindowTriggerEfficiencyPlots::endJob() {
  
  helper().deleteEmptyPlots(); // don't keep plots with no entries
  
  // hook helper and framework
  helper().printSummary();
  
} // icarus::trigger::SlidingWindowTriggerEfficiencyPlots::endJob()


//------------------------------------------------------------------------------
void icarus::trigger::SlidingWindowTriggerEfficiencyPlots::initializePlotSet
  (PlotSandbox& plots, std::vector<SettingsInfo_t> const& settings) const
{

  //
  // Selection-related plots
  //
  
  // (inherited)
  helper().TriggerEfficiencyPlotsBase::initializePlotSet(plots, settings);
  
  //
  // overview plots with different settings
  //
  
  std::vector<std::string> patternLabels; // each pattern has tag as label
  std::transform(
    fPatterns.cbegin(), fPatterns.cend(), back_inserter(patternLabels),
    std::mem_fn(&WindowPattern::tag)
    );
  
  //
  // Triggering efficiency vs. requirements.
  //
  auto const [ detTimings, beamGate, preSpillWindow ] = makeGatePack();
  detinfo::timescales::optical_time_ticks const triggerResolutionTicks
    { detTimings.toOpticalTicks(helper().triggerTimeResolution()) };
  
  auto const& beamGateOpt = beamGate.asOptTickRange();
  
  auto* TrigTime = plots.make<TH2F>(
    "TriggerTick",
    "Trigger time tick"
      ";window pattern"
      ";optical time tick [ /" + util::to_string(triggerResolutionTicks) + " ]",
    fPatterns.size(), 0.0, double(fPatterns.size()),
    beamGateOpt.duration() / triggerResolutionTicks,
    beamGateOpt.first.value(), beamGateOpt.second.value()
    );
  
  util::ROOT::applyAxisLabels(TrigTime->GetXaxis(), patternLabels);
  
  auto* Triggers = plots.make<TH1F>(
    "Triggers",
    "Triggered events"
      ";window pattern"
      ";triggered events",
    fPatterns.size(), 0.0, double(fPatterns.size())
    );
  
  util::ROOT::applyAxisLabels(Triggers->GetXaxis(), patternLabels);
  
  auto* Eff = plots.make<TEfficiency>(
    "Eff",
    "Efficiency of triggering"
      ";window pattern"
      ";trigger efficiency",
    fPatterns.size(), 0.0, double(fPatterns.size())
//    fMinimumPrimitives.back(), 0, fMinimumPrimitives.back() + 1
    );
  
  // people are said to have earned hell for things like this;
  // but TEfficiency really does not expose the interface to assign labels to
  // its axes, which supposedly could be done had we chosen to create it by
  // histograms instead of directly as recommended.
  // Also need to guess which is the relevant histogram.
  util::ROOT::applyAxisLabels
    (const_cast<TH1*>(Eff->GetTotalHistogram())->GetXaxis(), patternLabels);
  util::ROOT::applyAxisLabels
    (const_cast<TH1*>(Eff->GetPassedHistogram())->GetXaxis(), patternLabels);
  
} // icarus::trigger::SlidingWindowTriggerEfficiencyPlots::initializePlotSet()


//------------------------------------------------------------------------------
void icarus::trigger::SlidingWindowTriggerEfficiencyPlots::simulateAndPlot(
  std::size_t const thresholdIndex,
  TriggerGatesPerCryostat_t const& gates,
  EventInfo_t const& eventInfo,
  detinfo::DetectorClocksData const& clockData,
  PlotSandboxRefs_t const& selectedPlots
) {
  
  auto const threshold = helper().ADCthresholdTag(thresholdIndex);
  
  /*
   * 0. initialize or verify the topology of the input
   * 1. apply the beam gate to each input gate
   * 2. for each pattern: apply the pattern, plot the trigger outcome
   * 3. fill all trigger-independent plots
   * 4. fill all PMT plots (threshold-dependent)
   */
  
  //
  // 0. initialize or verify the topology of the input
  //
  
  // throws exception on verification failure;
  // pattern algorithms are constructed here because they require window mapping
  if (fWindowMapMan(gates)) initializePatternAlgorithms();

  
  auto const& beamGate = helper().makeMyBeamGate(clockData);
  
  //
  // 1. apply the beam gate to each input gate
  //    (it's ok to lose provenance information since we have the map)
  //
  TriggerGates_t inBeamGates;
  for (auto const& cryoGates: gates)
    appendCollection(inBeamGates, beamGate.applyToAll(cryoGates));
  
  // --- BEGIN DEBUG -----------------------------------------------------------
  {
    mf::LogTrace log(helper().logCategory());
    log << "Input for threshold " << threshold << ": " << inBeamGates.size()
      << " primitives. After beam gate:";
    unsigned int nOpen = 0U;
    for (auto const& [ iWindow, gate ]: util::enumerate(inBeamGates)) {
      auto const maxTick = gate.findMaxOpen();
      if (maxTick == gate.MinTick) continue;
      ++nOpen;
      log << "\n  window #" << iWindow << ": maximum "
        << gate.openingCount(maxTick) << " at tick " << maxTick;
    } // for
    if (!nOpen) log << "  nothing.";
  }
  // --- END DEBUG -------------------------------------------------------------
  
  // get which gates are active during the beam gate
  PMTInfo_t const PMTinfo
    { threshold, helper().extractActiveChannels(gates) };
  
  //
  // 2. for each pattern:
  //
  for (auto const& [ iPattern, pattern ]: util::enumerate(fPatterns)) {
    
<<<<<<< HEAD
    //
    // 2.1.   for each main window, apply the pattern
    //
    TriggerInfo_t triggerInfo; // start empty
    for (std::size_t const iWindow: util::counter(nWindows)) {
      
      TriggerInfo_t const windowResponse
        = applyWindowPattern(pattern, iWindow, inBeamGates);
      
      if (!windowResponse) continue;
      
      mf::LogTrace(helper().logCategory())
        << "Pattern '" << pattern.tag() << "' on window #" << iWindow
        << " (threshold: " << threshold
        << ") fired at tick " << windowResponse.atTick() << " ("
        << detinfo::DetectorTimings(clockData).toElectronicsTime
          (detinfo::DetectorTimings::optical_tick{ windowResponse.atTick() })
        << ")"
        ;
      
      //
      // 2.2.   pick the main window with the earliest successful response,
      //        if any; that defines location and time of the trigger;
      //        all other triggers are still kept in the record
      //
      triggerInfo.addAndReplaceIfEarlier(windowResponse);
      
    } // main window choice
    triggerInfo.sortOpenings();

    //
    // 2.3.   plot the trigger outcome
    //
=======
    auto& patternAlg = fPatternAlgs[iPattern];
    
    WindowTriggerInfo_t const triggerInfo
      = patternAlg.simulateResponse(inBeamGates);
    
    registerTriggerResult(thresholdIndex, iPattern, triggerInfo.info);
>>>>>>> bb92bc70
    plotResponse(
      thresholdIndex, threshold,
      iPattern, pattern,
      selectedPlots,
      eventInfo, PMTinfo, triggerInfo
      );
    
  } // for window patterns
  
  //
  // 3. fill all trigger-independent plots (one copy per threshold... meh)
  //
  fillAllEventPlots(selectedPlots, eventInfo);
  
  //
  // 4. fill all PMT plots (threshold-dependent)
  //
  fillAllPMTplots(selectedPlots, PMTinfo);
  
} // icarus::trigger::SlidingWindowTriggerEfficiencyPlots::simulateAndPlot()


//------------------------------------------------------------------------------
void
icarus::trigger::SlidingWindowTriggerEfficiencyPlots::initializePatternAlgorithms
  ()
{
  fPatternAlgs.clear();
  for (auto const& pattern: fPatterns)
    fPatternAlgs.emplace_back(*fWindowMapMan, pattern, helper().logCategory());
} // icarus::trigger::SlidingWindowTriggerEfficiencyPlots::initializePatternAlgorithms()


//------------------------------------------------------------------------------
void icarus::trigger::SlidingWindowTriggerEfficiencyPlots::fillAllEventPlots
  (PlotSandboxRefs_t const& plotSets, EventInfo_t const& eventInfo) const
{
  /*
   * Now fill the plots independent of the trigger response:
   * the same value is plotted in all plot sets.
   * (again for all pertinent event categories, e.g. charged currents, etc.)
   */
  for (PlotSandbox const& plotSet: plotSets) {
    
    //
    // general plots, independent of trigger definition details
    //
    fillEventPlots(eventInfo, plotSet);
    
  } // for
  
} // icarus::trigger::SlidingWindowTriggerEfficiencyPlots::fillAllEventPlots()



//------------------------------------------------------------------------------
void icarus::trigger::SlidingWindowTriggerEfficiencyPlots::fillAllPMTplots
  (PlotSandboxRefs_t const& plotSets, PMTInfo_t const& PMTinfo) const
{
  /*
   * Now fill the plots independent of the trigger response:
   * the same value is plotted in all plot sets.
   * (again for all pertinent event categories, e.g. charged currents, etc.)
   */
  for (PlotSandbox const& plotSet: plotSets) {
    
    //
    // general plots, independent of trigger definition but dependent on
    // threshold
    //
    fillPMTplots(PMTinfo, plotSet);
    
  } // for
  
} // icarus::trigger::SlidingWindowTriggerEfficiencyPlots::fillAllPMTplots()



//------------------------------------------------------------------------------
<<<<<<< HEAD
auto icarus::trigger::SlidingWindowTriggerEfficiencyPlots::applyWindowPattern(
  WindowPattern const& pattern, std::size_t iWindow, TriggerGates_t const& gates
  ) const -> TriggerInfo_t
{
  
  /*
   * 1. check that the pattern can be applied; if not, return no trigger
   * 2. discriminate all the relevant gates against their required minimum count
   * 3. combine them in AND
   * 4. find the trigger time, fill the trigger information accordingly
   */
  assert(fWindowMap);
  details::WindowChannelMap::WindowInfo const& windowInfo
    = fWindowMap->info(iWindow);
  assert(windowInfo.index == iWindow);
  assert(windowInfo.hasOppositeWindow());
  
  TriggerInfo_t res; // no trigger by default
  assert(!res);

  //
  // 1. check that the pattern can be applied; if not, return no trigger
  //
  
  // check that the pattern centered into iWindow has all it needs:
  if (pattern.requireUpstreamWindow && !windowInfo.hasUpstreamWindow())
    return res;
  if (pattern.requireDownstreamWindow && !windowInfo.hasDownstreamWindow())
    return res;
  
  
  //
  // 2. discriminate all the relevant gates against their required minimum count
  // 3. combine them in AND
  //
  
  // main window
  TriggerGateData_t trigPrimitive = gates[windowInfo.index];
  
  // add opposite window requirement (if any)
  if ((pattern.minInOppositeWindow > 0U) && windowInfo.hasOppositeWindow()) {
    trigPrimitive.Mul
      (discriminate(gates[windowInfo.opposite], pattern.minInOppositeWindow));
  } // if
  
  // add upstream window requirement (if any)
  if ((pattern.minInUpstreamWindow > 0U) && windowInfo.hasUpstreamWindow()) {
    trigPrimitive.Mul
      (discriminate(gates[windowInfo.upstream], pattern.minInUpstreamWindow));
  } // if
  
  // add downstream window requirement (if any)
  if ((pattern.minInDownstreamWindow > 0U) && windowInfo.hasDownstreamWindow())
  {
    trigPrimitive.Mul(
      discriminate(gates[windowInfo.downstream], pattern.minInDownstreamWindow)
      );
  } // if
  
  //
  // 4. find the trigger times, fill the trigger information accordingly
  //
  icarus::trigger::details::GateOpeningInfoExtractor extractOpeningInfo
    { trigPrimitive, pattern.minInMainWindow };
  extractOpeningInfo.setLocation(TriggerInfo_t::LocationID_t{ iWindow });
  while (extractOpeningInfo) {
    auto info = extractOpeningInfo();
    if (info) res.add(info.value());
  } // while
  
  return res;
  
} // icarus::trigger::SlidingWindowTriggerEfficiencyPlots::applyWindowPattern()


//------------------------------------------------------------------------------
=======
>>>>>>> bb92bc70
void icarus::trigger::SlidingWindowTriggerEfficiencyPlots::plotResponse(
  std::size_t iThr, std::string const& threshold,
  std::size_t iPattern, WindowPattern const& pattern,
  PlotSandboxRefs_t const& plotSets,
  EventInfo_t const& eventInfo,
  PMTInfo_t const& PMTinfo,
<<<<<<< HEAD
  TriggerInfo_t const& triggerInfo
=======
  WindowTriggerInfo_t const& triggerInfo
>>>>>>> bb92bc70
) const {
  
  using namespace std::string_literals;
  
  bool const fired = triggerInfo.info.fired();
  
  if (fResponseTree) fResponseTree->assignResponse(iThr, iPattern, fired);
  
  
  std::string const patternTag { pattern.tag() };
  
  // go through all the plot categories this event qualifies for
  // (for example: charged currents, muon neutrinos, ...)
  for (icarus::trigger::PlotSandbox const& plotSet: plotSets) {
    
    //
    // overview plots from different thresholds
    //
    
    HistGetter const get { plotSet };
    
    // simple efficiency
    get.Eff("Eff"s).Fill(fired, iPattern);
    
    // simple count
    if (fired) get.Hist("Triggers"s).Fill(iPattern);
    
    // trigger time (if any)
    if (fired) {
      get.Hist2D("TriggerTick"s).Fill
        (iPattern, triggerInfo.atTick().value());
    }
    
    //
    // plots depending on the trigger response
    // (but not caring of the trigger definition details)
    //
    
    // efficiency plots
    // (including event plots in the triggered or non-triggered category)
    helper().fillAllEfficiencyPlots
      (eventInfo, PMTinfo, triggerInfo, plotSet.demandSandbox(patternTag));
    
    //
    // add here further trigger-specific plots
    //
    
  } // for all qualifying plot categories
  
} // icarus::trigger::SlidingWindowTriggerEfficiencyPlots::plotResponse()


//------------------------------------------------------------------------------
DEFINE_ART_MODULE(icarus::trigger::SlidingWindowTriggerEfficiencyPlots)


//------------------------------------------------------------------------------<|MERGE_RESOLUTION|>--- conflicted
+++ resolved
@@ -379,15 +379,11 @@
   using WindowPatterns_t = icarus::trigger::WindowPatterns_t;
   
   using TriggerInfo_t = details::TriggerInfo_t; // type alias
-  
-<<<<<<< HEAD
-=======
+
   /// Data structure to communicate internally a trigger response.
   using WindowTriggerInfo_t
     = icarus::trigger::SlidingWindowPatternAlg::AllTriggerInfo_t;
-  
->>>>>>> bb92bc70
-  
+
   // --- BEGIN Configuration variables -----------------------------------------
   
   /// Configured sliding window requirement patterns.
@@ -477,11 +473,7 @@
     PlotSandboxRefs_t const& plotSets,
     EventInfo_t const& eventInfo,
     PMTInfo_t const& PMTinfo,
-<<<<<<< HEAD
-    TriggerInfo_t const& triggerInfo
-=======
     WindowTriggerInfo_t const& triggerInfo
->>>>>>> bb92bc70
     ) const;
 
   /// Constructs all the pattern algorithms.
@@ -790,49 +782,14 @@
   // 2. for each pattern:
   //
   for (auto const& [ iPattern, pattern ]: util::enumerate(fPatterns)) {
-    
-<<<<<<< HEAD
-    //
-    // 2.1.   for each main window, apply the pattern
-    //
-    TriggerInfo_t triggerInfo; // start empty
-    for (std::size_t const iWindow: util::counter(nWindows)) {
-      
-      TriggerInfo_t const windowResponse
-        = applyWindowPattern(pattern, iWindow, inBeamGates);
-      
-      if (!windowResponse) continue;
-      
-      mf::LogTrace(helper().logCategory())
-        << "Pattern '" << pattern.tag() << "' on window #" << iWindow
-        << " (threshold: " << threshold
-        << ") fired at tick " << windowResponse.atTick() << " ("
-        << detinfo::DetectorTimings(clockData).toElectronicsTime
-          (detinfo::DetectorTimings::optical_tick{ windowResponse.atTick() })
-        << ")"
-        ;
-      
-      //
-      // 2.2.   pick the main window with the earliest successful response,
-      //        if any; that defines location and time of the trigger;
-      //        all other triggers are still kept in the record
-      //
-      triggerInfo.addAndReplaceIfEarlier(windowResponse);
-      
-    } // main window choice
-    triggerInfo.sortOpenings();
-
-    //
-    // 2.3.   plot the trigger outcome
-    //
-=======
+
     auto& patternAlg = fPatternAlgs[iPattern];
     
     WindowTriggerInfo_t const triggerInfo
       = patternAlg.simulateResponse(inBeamGates);
     
     registerTriggerResult(thresholdIndex, iPattern, triggerInfo.info);
->>>>>>> bb92bc70
+
     plotResponse(
       thresholdIndex, threshold,
       iPattern, pattern,
@@ -910,98 +867,13 @@
 } // icarus::trigger::SlidingWindowTriggerEfficiencyPlots::fillAllPMTplots()
 
 
-
-//------------------------------------------------------------------------------
-<<<<<<< HEAD
-auto icarus::trigger::SlidingWindowTriggerEfficiencyPlots::applyWindowPattern(
-  WindowPattern const& pattern, std::size_t iWindow, TriggerGates_t const& gates
-  ) const -> TriggerInfo_t
-{
-  
-  /*
-   * 1. check that the pattern can be applied; if not, return no trigger
-   * 2. discriminate all the relevant gates against their required minimum count
-   * 3. combine them in AND
-   * 4. find the trigger time, fill the trigger information accordingly
-   */
-  assert(fWindowMap);
-  details::WindowChannelMap::WindowInfo const& windowInfo
-    = fWindowMap->info(iWindow);
-  assert(windowInfo.index == iWindow);
-  assert(windowInfo.hasOppositeWindow());
-  
-  TriggerInfo_t res; // no trigger by default
-  assert(!res);
-
-  //
-  // 1. check that the pattern can be applied; if not, return no trigger
-  //
-  
-  // check that the pattern centered into iWindow has all it needs:
-  if (pattern.requireUpstreamWindow && !windowInfo.hasUpstreamWindow())
-    return res;
-  if (pattern.requireDownstreamWindow && !windowInfo.hasDownstreamWindow())
-    return res;
-  
-  
-  //
-  // 2. discriminate all the relevant gates against their required minimum count
-  // 3. combine them in AND
-  //
-  
-  // main window
-  TriggerGateData_t trigPrimitive = gates[windowInfo.index];
-  
-  // add opposite window requirement (if any)
-  if ((pattern.minInOppositeWindow > 0U) && windowInfo.hasOppositeWindow()) {
-    trigPrimitive.Mul
-      (discriminate(gates[windowInfo.opposite], pattern.minInOppositeWindow));
-  } // if
-  
-  // add upstream window requirement (if any)
-  if ((pattern.minInUpstreamWindow > 0U) && windowInfo.hasUpstreamWindow()) {
-    trigPrimitive.Mul
-      (discriminate(gates[windowInfo.upstream], pattern.minInUpstreamWindow));
-  } // if
-  
-  // add downstream window requirement (if any)
-  if ((pattern.minInDownstreamWindow > 0U) && windowInfo.hasDownstreamWindow())
-  {
-    trigPrimitive.Mul(
-      discriminate(gates[windowInfo.downstream], pattern.minInDownstreamWindow)
-      );
-  } // if
-  
-  //
-  // 4. find the trigger times, fill the trigger information accordingly
-  //
-  icarus::trigger::details::GateOpeningInfoExtractor extractOpeningInfo
-    { trigPrimitive, pattern.minInMainWindow };
-  extractOpeningInfo.setLocation(TriggerInfo_t::LocationID_t{ iWindow });
-  while (extractOpeningInfo) {
-    auto info = extractOpeningInfo();
-    if (info) res.add(info.value());
-  } // while
-  
-  return res;
-  
-} // icarus::trigger::SlidingWindowTriggerEfficiencyPlots::applyWindowPattern()
-
-
-//------------------------------------------------------------------------------
-=======
->>>>>>> bb92bc70
 void icarus::trigger::SlidingWindowTriggerEfficiencyPlots::plotResponse(
   std::size_t iThr, std::string const& threshold,
   std::size_t iPattern, WindowPattern const& pattern,
   PlotSandboxRefs_t const& plotSets,
   EventInfo_t const& eventInfo,
   PMTInfo_t const& PMTinfo,
-<<<<<<< HEAD
-  TriggerInfo_t const& triggerInfo
-=======
   WindowTriggerInfo_t const& triggerInfo
->>>>>>> bb92bc70
 ) const {
   
   using namespace std::string_literals;
