
#include "services_icarus.fcl"
#include "services_icarus_simulation.fcl"
#include "crtbacktracker_icarus.fcl"

process_name: CRTAnalysis

services:
{

  TFileService:           { fileName: "CrtOpHitMatchAnalysis.root" }

  TimeTracker:            {}

  message:                @local::icarus_message_services_prod_debug
                          @table::icarus_basic_services

  #@table::icarus_backtracking_services

} # services

source:
{
  module_type: RootInput

  # Number of events to analyze; "-1" means all of the events in the input
  # file. You can override this value with the "-n" option on the command line. 
  maxEvents:  -1 

  # I've commented this out, but if you want to include the name of
  # an art::Event input file in a script, here's how you do it.
  # fileNames: ["myinput.root"]
}

outputs:{}

physics:
{
  analyzers:
  {
    CRTAnalysis: 
    {

      module_type:        "CrtOpHitMatchAnalysis"

      #SimulationLabel:   "largeant"

      CrtHitModuleLabel:  "crthit"

      OpHitModuleLabel:   "ophit"

      OpFlashModuleLabel0: "opflashTPC0"
      OpFlashModuleLabel1: "opflashTPC1"
      OpFlashModuleLabel2: "opflashTPC2"
      OpFlashModuleLabel3: "opflashTPC3"

      FlashPeThresh: 2000.0
<<<<<<< HEAD
      HitPeThresh:   100.0
      CoincidenceWindow: 80.0
      OpDelay: 43.0
=======
      HitPeThresh:   10.0
      CoincidenceWindow: 60.0
      OpDelay: 55.1
>>>>>>> 39c07e9d
      HitVelocityMax: 15.0
      HitVelocityMin: 2.0

      CRTBackTrack: @local::standard_crtbacktracker
    }
  }

  # Schedule job step(s) for execution by defining the analysis module
  # for this job. An 'analysis' module (as opposed to a 'producer' or
  # a 'filter') does not alter the contents of events in the input
  # file, nor does it create any events as output. Any step names
  # listed here must match a name in the 'analyzers' section above.

  analysis: [ CRTAnalysis ]

  # "end_paths" is a keyword and contains the modules that do not modify the art::Event;
  # i.e., analyzers and output streams.

  end_paths: [ analysis ]
}
<|MERGE_RESOLUTION|>--- conflicted
+++ resolved
@@ -55,15 +55,9 @@
       OpFlashModuleLabel3: "opflashTPC3"
 
       FlashPeThresh: 2000.0
-<<<<<<< HEAD
       HitPeThresh:   100.0
       CoincidenceWindow: 80.0
       OpDelay: 43.0
-=======
-      HitPeThresh:   10.0
-      CoincidenceWindow: 60.0
-      OpDelay: 55.1
->>>>>>> 39c07e9d
       HitVelocityMax: 15.0
       HitVelocityMin: 2.0
 
