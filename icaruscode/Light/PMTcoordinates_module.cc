////////////////////////////////////////////////////////////////////////
// Class:       PMTcoordinates
// Plugin Type: analyzer (art v2_07_03)
// File:        PMTcoordinates_module.cc
//
// Generated at Mon Sep 25 15:10:31 2017 by Andrea Falcone using cetskelgen
// from cetlib version v3_00_01.
////////////////////////////////////////////////////////////////////////

// ##########################
// ### Framework includes ###
// ##########################
#include "art/Framework/Core/EDAnalyzer.h"
#include "art/Framework/Core/ModuleMacros.h" 
#include "art/Framework/Principal/Event.h" 
#include "fhiclcpp/ParameterSet.h" 
#include "art/Framework/Principal/Run.h"
#include "art/Framework/Principal/SubRun.h"
#include "art/Framework/Principal/Handle.h" 
#include "canvas/Persistency/Common/Ptr.h" 
#include "canvas/Persistency/Common/PtrVector.h" 
#include "art/Framework/Services/Registry/ServiceHandle.h" 
#include "art/Framework/Services/Optional/TFileService.h" 
#include "art/Framework/Services/Optional/TFileDirectory.h"
#include "canvas/Persistency/Common/FindOneP.h" 
#include "canvas/Persistency/Common/FindManyP.h"
#include "canvas/Utilities/InputTag.h"
#include "messagefacility/MessageLogger/MessageLogger.h" 
//#include "cetlib/maybe_ref.h"

// ########################
// ### LArSoft includes ###
// ########################
#include "larcoreobj/SimpleTypesAndConstants/geo_types.h"
#include "larcoreobj/SimpleTypesAndConstants/RawTypes.h" // raw::ChannelID_t
#include "larcore/Geometry/Geometry.h"
#include "lardataobj/RecoBase/Wire.h"
#include "lardataobj/RecoBase/Hit.h"
#include "lardataobj/RecoBase/Cluster.h"
#include "lardataobj/RecoBase/Track.h"
#include "lardataobj/RecoBase/TrackHitMeta.h"
#include "lardataobj/RecoBase/Vertex.h"
#include "lardataobj/RecoBase/SpacePoint.h"
#include "lardata/ArtDataHelper/TrackUtils.h" // lar::util::TrackPitchInView()
#include "lardata/DetectorInfoServices/LArPropertiesService.h"
#include "lardata/DetectorInfoServices/DetectorPropertiesService.h"
#include "lardata/Utilities/AssociationUtil.h"

#include "larana/OpticalDetector/SimPhotonCounter.h"
#include "lardataobj/Simulation/SimPhotons.h"

// #####################
// ### ROOT includes ###
// #####################
#include "TComplex.h"
#include "TFile.h"
#include "TH2D.h"
#include "TF1.h"
#include "TTree.h"
#include "TTimeStamp.h"

const int nPMTs = 360;
const int PMTs_per_TPC = 90;

namespace icarus {
  class PMTcoordinates;
}


class icarus::PMTcoordinates : public art::EDAnalyzer 
{
public:
  explicit PMTcoordinates(fhicl::ParameterSet const & p);

  // Plugins should not be copied or assigned.
  PMTcoordinates(PMTcoordinates const &) = delete;
  PMTcoordinates(PMTcoordinates &&) = delete;
  PMTcoordinates & operator = (PMTcoordinates const &) = delete;
  PMTcoordinates & operator = (PMTcoordinates &&) = delete;

  // Required functions.
  void analyze(art::Event const & e) override;

  // Selected optional functions.
  //void beginJob();
  //void reconfigure(fhicl::ParameterSet const & p);

private:

double coordinate [3][nPMTs];

int PMT [nPMTs];

float photons [nPMTs];
  
art::InputTag photonLabel;
  
};


icarus::PMTcoordinates::PMTcoordinates(fhicl::ParameterSet const & p)
  :
  EDAnalyzer(p),
  photonLabel(p.get<art::InputTag>("fottoni", "largeant"))
 // More initializers here.
{

}

void icarus::PMTcoordinates::analyze(art::Event const & e)
{
 art::ServiceHandle<geo::Geometry> geom;
<<<<<<< HEAD
 
 std::vector<sim::SimPhotons> const& optical = *(e.getValidHandle<std::vector<sim::SimPhotons>>(photonLabel));
 //std::vector<float> const& lic = optical->TotalPhotonVector();

 //int total = lic.size();	
=======
// art::ServiceHandle<opdet::SimPhotonCounter> optical;

// optical->TotalPhotonVector(total);
>>>>>>> aca45f2f


  //auto event = evt.id().event();

  for (std::size_t channel = 0; channel < optical.size(); ++channel) {
    sim::SimPhotons const& photons = optical[channel];
    mf::LogVerbatim("PMTcoordinates") << "Channel #" << channel << ": " << photons.size() << " photons";
  }
//	std::map <int,int> content = optical->DetectedPhotons;
	
//	std::vector<int> channels;
//	std::vector<int> collected_photons;

//	for(std::map<int,int>::iterator it = content.begin(); it != content.end(); ++it) {
 // 	channels.push_back(it->first);
 //	collected_photons.push_back(it->second);
//  	std::cout << it->first << '\t' << it->second << std::endl;}

for (int channel=0; channel < nPMTs; channel++)
{
 double xyz[3];
<<<<<<< HEAD

=======
// float total;
>>>>>>> aca45f2f
 geom->OpDetGeoFromOpChannel(channel).GetCenter(xyz);

 coordinate[0][channel] = xyz[0];
 coordinate[1][channel] = xyz[1];
 coordinate[2][channel] = xyz[2];

<<<<<<< HEAD
 std::cout << coordinate[0][channel] << '\t' << coordinate[1][channel] << '\t' << coordinate[2][channel] << std::endl;
=======
// std::cout<< total << '\t'<< coordinate[0][channel] << '\t' << coordinate[1][channel] << '\t' << coordinate[2][channel] << std::endl;
>>>>>>> aca45f2f
}

}

DEFINE_ART_MODULE(icarus::PMTcoordinates)<|MERGE_RESOLUTION|>--- conflicted
+++ resolved
@@ -110,18 +110,8 @@
 void icarus::PMTcoordinates::analyze(art::Event const & e)
 {
  art::ServiceHandle<geo::Geometry> geom;
-<<<<<<< HEAD
  
  std::vector<sim::SimPhotons> const& optical = *(e.getValidHandle<std::vector<sim::SimPhotons>>(photonLabel));
- //std::vector<float> const& lic = optical->TotalPhotonVector();
-
- //int total = lic.size();	
-=======
-// art::ServiceHandle<opdet::SimPhotonCounter> optical;
-
-// optical->TotalPhotonVector(total);
->>>>>>> aca45f2f
-
 
   //auto event = evt.id().event();
 
@@ -142,22 +132,16 @@
 for (int channel=0; channel < nPMTs; channel++)
 {
  double xyz[3];
-<<<<<<< HEAD
 
-=======
-// float total;
->>>>>>> aca45f2f
  geom->OpDetGeoFromOpChannel(channel).GetCenter(xyz);
 
  coordinate[0][channel] = xyz[0];
  coordinate[1][channel] = xyz[1];
  coordinate[2][channel] = xyz[2];
 
-<<<<<<< HEAD
+
  std::cout << coordinate[0][channel] << '\t' << coordinate[1][channel] << '\t' << coordinate[2][channel] << std::endl;
-=======
-// std::cout<< total << '\t'<< coordinate[0][channel] << '\t' << coordinate[1][channel] << '\t' << coordinate[2][channel] << std::endl;
->>>>>>> aca45f2f
+
 }
 
 }
