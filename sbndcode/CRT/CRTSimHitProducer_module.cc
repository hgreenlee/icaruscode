/////////////////////////////////////////////////////////////////////////////
/// Class:       CRTSimHitProducer
/// Module Type: producer
/// File:        CRTSimHitProducer_module.cc
///
/// Author:         Thomas Brooks
/// E-mail address: tbrooks@fnal.gov
///
/// Modified from CRTSimHitProducer by Thomas Warburton.
/////////////////////////////////////////////////////////////////////////////

// sbndcode includes
#include "sbndcode/CRT/CRTProducts/CRTData.hh"
#include "sbndcode/CRT/CRTProducts/CRTHit.hh"

// Framework includes
#include "art/Framework/Core/EDProducer.h"
#include "art/Framework/Core/ModuleMacros.h"
#include "art/Framework/Principal/Handle.h"
#include "art/Framework/Principal/Event.h" 
#include "canvas/Persistency/Common/Ptr.h" 
#include "canvas/Persistency/Common/PtrVector.h" 
#include "art/Framework/Principal/Run.h"
#include "art/Framework/Principal/SubRun.h"
#include "art/Framework/Services/Optional/TFileService.h" 
#include "art/Framework/Services/Optional/TFileDirectory.h"
#include "art/Framework/Services/Registry/ServiceHandle.h"
#include "art/Framework/Core/ModuleMacros.h"
#include "canvas/Persistency/Common/FindManyP.h"

#include "canvas/Utilities/InputTag.h"
#include "fhiclcpp/ParameterSet.h"
#include "messagefacility/MessageLogger/MessageLogger.h"

#include <memory>
#include <iostream>
#include <map>
#include <iterator>
#include <algorithm>

// LArSoft
#include "lardataobj/Simulation/SimChannel.h"
#include "lardataobj/Simulation/AuxDetSimChannel.h"
#include "larcore/Geometry/Geometry.h"
#include "larcore/Geometry/AuxDetGeometry.h"
#include "larcorealg/Geometry/GeometryCore.h"
#include "larcorealg/Geometry/PlaneGeo.h"
#include "larcorealg/Geometry/WireGeo.h"
#include "lardataobj/RecoBase/OpFlash.h"
#include "lardata/Utilities/AssociationUtil.h"
#include "lardata/DetectorInfoServices/LArPropertiesService.h"
#include "lardata/DetectorInfoServices/DetectorPropertiesService.h"
#include "lardata/DetectorInfoServices/DetectorClocksService.h"
#include "lardataobj/RawData/ExternalTrigger.h"
#include "larcoreobj/SimpleTypesAndConstants/PhysicalConstants.h"
#include "larcoreobj/SimpleTypesAndConstants/geo_types.h"

// ROOT
#include "TTree.h"
#include "TFile.h"
#include "TH1D.h"
#include "TH2D.h"
#include "TVector3.h"
#include "TGeoManager.h"


namespace sbnd {

  struct CRTStrip {
    double t0; 
    uint32_t channel; 
    double x; 
    double ex; 
    double pes;
    std::pair<std::string, unsigned> tagger;
  };

  
  class CRTSimHitProducer : public art::EDProducer {
  public:

    explicit CRTSimHitProducer(fhicl::ParameterSet const & p);

    // The destructor generated by the compiler is fine for classes
    // without bare pointers or other resource use.

    // Plugins should not be copied or assigned.
    CRTSimHitProducer(CRTSimHitProducer const &) = delete;
    CRTSimHitProducer(CRTSimHitProducer &&) = delete;
    CRTSimHitProducer & operator = (CRTSimHitProducer const &) = delete; 
    CRTSimHitProducer & operator = (CRTSimHitProducer &&) = delete;

    // Required functions.
    void produce(art::Event & e) override;

    // Selected optional functions.
    void beginJob() override;

    void endJob() override;

    void reconfigure(fhicl::ParameterSet const & p);

    // Function to calculate the strip position limits in real space from channel
    std::vector<double> ChannelToLimits(CRTStrip strip);

    // Function to calculate the overlap between two crt strips
    std::vector<double> CrtOverlap(std::vector<double> strip1, std::vector<double> strip2);

    // Function to return the CRT tagger name and module position from the channel ID
    std::pair<std::string,unsigned> ChannelToTagger(uint32_t channel);

    // Function to check if a CRT strip overlaps with a perpendicular module
    bool CheckModuleOverlap(uint32_t channel);

    // Function to make filling a CRTHit a bit faster
    crt::CRTHit FillCrtHit(std::vector<uint8_t> tfeb_id, std::map<uint8_t, 
                           std::vector<std::pair<int,float>>> tpesmap, float peshit, double time, int plane, 
                           double x, double ex, double y, double ey, double z, double ez, std::string tagger); 

  private:

    // Params from fcl file.......
    art::InputTag fCrtModuleLabel;      ///< name of crt producer
    bool          fVerbose;             ///< print info
    double        fTimeCoincidenceLimit;///< minimum time between two overlapping hit crt strips [ticks]
    double        fQPed;                ///< Pedestal offset of SiPMs [ADC]
    double        fQSlope;              ///< Pedestal slope of SiPMs [ADC/photon]
    bool          fUseReadoutWindow;    ///< Only reconstruct hits within readout window
   
    // Other variables shared between different methods.
    geo::GeometryCore const* fGeometryService;                 ///< pointer to Geometry provider
    detinfo::DetectorProperties const* fDetectorProperties;    ///< pointer to detector properties provider
    detinfo::DetectorClocks const* fDetectorClocks;            ///< pointer to detector clocks provider
    art::ServiceHandle<geo::AuxDetGeometry> fAuxDetGeoService;
    const geo::AuxDetGeometry* fAuxDetGeo;
    const geo::AuxDetGeometryCore* fAuxDetGeoCore;

  }; // class CRTSimHitProducer


  CRTSimHitProducer::CRTSimHitProducer(fhicl::ParameterSet const & p)
  // Initialize member data here, if know don't want to reconfigure on the fly
  {

    // Call appropriate produces<>() functions here.
    produces< std::vector<crt::CRTHit> >();
    
    // Get a pointer to the geometry service provider
    fGeometryService = lar::providerFrom<geo::Geometry>();
    fDetectorProperties = lar::providerFrom<detinfo::DetectorPropertiesService>(); 
    fDetectorClocks     = lar::providerFrom<detinfo::DetectorClocksService>(); 
    fAuxDetGeo = &(*fAuxDetGeoService);
    fAuxDetGeoCore = fAuxDetGeo->GetProviderPtr();

    reconfigure(p);

  } // CRTSimHitProducer()


  void CRTSimHitProducer::reconfigure(fhicl::ParameterSet const & p)
  {

    fCrtModuleLabel       = (p.get<art::InputTag> ("CrtModuleLabel")); 
    fVerbose              = (p.get<bool>          ("Verbose"));
    fTimeCoincidenceLimit = (p.get<double>        ("TimeCoincidenceLimit"));
    fQPed                 = (p.get<double>        ("QPed"));
    fQSlope               = (p.get<double>        ("QSlope"));
    fUseReadoutWindow     = (p.get<bool>          ("UseReadoutWindow"));

  } // CRTSimHitProducer::reconfigure()


  void CRTSimHitProducer::beginJob()
  {

    if(fVerbose){std::cout<<"----------------- CRT Hit Reco Module -------------------"<<std::endl;}

  } // CRTSimHitProducer::beginJob()


  void CRTSimHitProducer::produce(art::Event & event)
  {

    std::vector<uint8_t> tfeb_id = {0}; //FIXME
    std::map<uint8_t, std::vector<std::pair<int,float>>> tpesmap; //FIXME
    tpesmap[0] = {std::make_pair(0,0)}; //FIXME

    int nHits = 0;

    if(fVerbose){
      std::cout<<"============================================"<<std::endl
               <<"Run = "<<event.run()<<", SubRun = "<<event.subRun()<<", Event = "<<event.id().event()<<std::endl
               <<"============================================"<<std::endl;
    }

    // Detector properties
    double readoutWindow  = (double)fDetectorProperties->ReadOutWindowSize();
    double driftTimeTicks = 2.0*(2.*fGeometryService->DetHalfWidth()+3.)/fDetectorProperties->DriftVelocity(); //FIXME

    // Retrieve list of CRT hits
    art::Handle< std::vector<crt::CRTData>> crtListHandle;
    std::vector<art::Ptr<crt::CRTData> > crtList;
    if (event.getByLabel(fCrtModuleLabel, crtListHandle))
      art::fill_ptr_vector(crtList, crtListHandle);

    // Create anab::T0 objects and make association with recob::Track
    std::unique_ptr< std::vector<crt::CRTHit> > CRTHitcol( new std::vector<crt::CRTHit>);

    // Fill a vector of pairs of time and width direction for each CRT plane
    // The y crossing point of z planes and z crossing point of y planes would be constant
    std::map<std::pair<std::string, unsigned>, std::vector<CRTStrip>> taggerStrips;

    if(fVerbose) std::cout<<"Number of SiPM hits = "<<crtList.size()<<"\n";

    // Loop over all the SiPM hits in 2 (should be in pairs due to trigger)
    for (size_t i = 0; i < crtList.size(); i+=2){
      // Get the time, channel, center and width
      double t1 = (double)(int)crtList[i]->T0()/8.; //FIXME? units?

      if(fUseReadoutWindow){
        if(!(t1 >= -driftTimeTicks && t1 <= readoutWindow)) continue;
      }

      // Get strip info from the geometry service
      uint32_t channel = crtList[i]->Channel();
      int strip = (channel >> 1) & 15;
      int module = (channel >> 5);
      std::string name = fGeometryService->AuxDet(module).TotalVolume()->GetName();
      TVector3 center = fAuxDetGeoCore->AuxDetChannelToPosition(2*strip, name);
      const geo::AuxDetSensitiveGeo stripGeo = fAuxDetGeoCore->ChannelToAuxDetSensitive(name, 2*strip);
      double width = 2*stripGeo.HalfWidth1();

      std::pair<std::string,unsigned> tagger = ChannelToTagger(channel);

      // Get the time of hit on the second SiPM
      double t2 = (double)(int)crtList[i+1]->T0()/8.;
      // Calculate the number of photoelectrons at each SiPM
      double npe1 = ((double)crtList[i]->ADC() - fQPed)/fQSlope;
      double npe2 = ((double)crtList[i+1]->ADC() - fQPed)/fQSlope;
      // Calculate the distance between the SiPMs
      double x = (width/2.)*atan(log(1.*npe2/npe1)) + (width/2.);

      // Calculate the error
      double normx = x + 0.344677*x - 1.92045;
      double ex = 1.92380e+00+1.47186e-02*normx-5.29446e-03*normx*normx;
      double time = (t1 + t2)/2.;

      CRTStrip stripHit = {time, channel, x, ex, npe1+npe2, tagger};
      taggerStrips[tagger].push_back(stripHit);

    }

    // Remove any duplicate (same channel and time) hit strips
    for(auto &tagStrip : taggerStrips){
      std::sort(tagStrip.second.begin(), tagStrip.second.end(),
                [](const CRTStrip & a, const CRTStrip & b) -> bool{
                  return (a.t0 < b.t0) || 
                         ((a.t0 == b.t0) && (a.channel < b.channel));
                });
      // Remove hits with the same time and channel
      tagStrip.second.erase(std::unique(tagStrip.second.begin(), tagStrip.second.end(),
                                           [](const CRTStrip & a, const CRTStrip & b) -> bool{
                                             return a.t0 == b.t0 && a.channel == b.channel;
                                            }), tagStrip.second.end());
    }

    std::vector<std::string> usedTaggers;

    for (auto &tagStrip : taggerStrips){
      if (std::find(usedTaggers.begin(),usedTaggers.end(),tagStrip.first.first)!=usedTaggers.end()) continue;
      usedTaggers.push_back(tagStrip.first.first);
      unsigned planeID = 0;
      if(tagStrip.first.second==0) planeID = 1;
      std::pair<std::string,unsigned> otherPlane = std::make_pair(tagStrip.first.first, planeID);

      for (size_t hit_i = 0; hit_i < tagStrip.second.size(); hit_i++){
        // Get the position (in real space) of the 4 corners of the hit, taking charge sharing into account
        std::vector<double> limits1 =  ChannelToLimits(tagStrip.second[hit_i]);

        // Check for overlaps on the first plane
        if(CheckModuleOverlap(tagStrip.second[hit_i].channel)){

          // Loop over all the hits on the parallel (odd) plane
          for (size_t hit_j = 0; hit_j < taggerStrips[otherPlane].size(); hit_j++){
            // Get the limits in the two variable directions
            std::vector<double> limits2 = ChannelToLimits(taggerStrips[otherPlane][hit_j]);

            // If the time and position match then record the pair of hits
            std::vector<double> overlap = CrtOverlap(limits1, limits2);
            double t0_1 = tagStrip.second[hit_i].t0;
            double t0_2 = taggerStrips[otherPlane][hit_j].t0;
            if (overlap[0] != -99999 && std::abs(t0_1 - t0_2)<fTimeCoincidenceLimit){
              // Calculate the mean and error in x, y, z
              TVector3 mean((overlap[0] + overlap[1])/2., 
                            (overlap[2] + overlap[3])/2., 
                            (overlap[4] + overlap[5])/2.);
              TVector3 error(std::abs((overlap[1] - overlap[0])/2.), 
                             std::abs((overlap[3] - overlap[2])/2.), 
                             std::abs((overlap[5] - overlap[4])/2.));

              // Average the time
              double time = (t0_1 + t0_2)/2;
              double pes = tagStrip.second[hit_i].pes + taggerStrips[otherPlane][hit_j].pes;

              // Create a CRT hit
<<<<<<< HEAD
              crt::CRTHit crtHit = FillCrtHit(tfeb_id, tpesmap, pes, time, mean.X(), error.X(), 
=======
              crt::CRTHit crtHit = FillCrtHit(tfeb_id, tpesmap, 0, time, 0, mean.X(), error.X(), 
>>>>>>> 7440ec16
                                              mean.Y(), error.Y(), mean.Z(), error.Z(), tagStrip.first.first);
              CRTHitcol->push_back(crtHit);
              nHits++;
            }

          }

        }
        // If module doesn't overlap with a perpendicular one create 1D hits
        else{
          TVector3 mean((limits1[0] + limits1[1])/2., 
                        (limits1[2] + limits1[3])/2., 
                        (limits1[4] + limits1[5])/2.);
          TVector3 error(std::abs((limits1[1] - limits1[0])/2.), 
                         std::abs((limits1[3] - limits1[2])/2.), 
                         std::abs((limits1[5] - limits1[4])/2.));

          double time = tagStrip.second[hit_i].t0;
          double pes = tagStrip.second[hit_i].pes;

          // Just use the single plane limits as the crt hit
<<<<<<< HEAD
          crt::CRTHit crtHit = FillCrtHit(tfeb_id, tpesmap, pes, time, mean.X(), error.X(), 
=======
          crt::CRTHit crtHit = FillCrtHit(tfeb_id, tpesmap, 0, time, 0, mean.X(), error.X(), 
>>>>>>> 7440ec16
                                          mean.Y(), error.Y(), mean.Z(), error.Z(), tagStrip.first.first);
          CRTHitcol->push_back(crtHit);
          nHits++;
        }

      }
      // Loop over tagger modules on the perpendicular plane to look for 1D hits
      for (size_t hit_j = 0; hit_j < taggerStrips[otherPlane].size(); hit_j++){
        // Get the limits in the two variable directions
        std::vector<double> limits1 = ChannelToLimits(taggerStrips[otherPlane][hit_j]);

        // Check if module overlaps with a perpendicular one
        if(!CheckModuleOverlap(taggerStrips[otherPlane][hit_j].channel)){
          TVector3 mean((limits1[0] + limits1[1])/2., 
                        (limits1[2] + limits1[3])/2., 
                        (limits1[4] + limits1[5])/2.);
          TVector3 error(std::abs((limits1[1] - limits1[0])/2.), 
                         std::abs((limits1[3] - limits1[2])/2.), 
                         std::abs((limits1[5] - limits1[4])/2.));

          double time = taggerStrips[otherPlane][hit_j].t0;
          double pes = taggerStrips[otherPlane][hit_j].pes;

          // Just use the single plane limits as the crt hit
<<<<<<< HEAD
          crt::CRTHit crtHit = FillCrtHit(tfeb_id, tpesmap, pes, time, mean.X(), error.X(), 
=======
          crt::CRTHit crtHit = FillCrtHit(tfeb_id, tpesmap, 0, time, 0, mean.X(), error.X(), 
>>>>>>> 7440ec16
                                          mean.Y(), error.Y(), mean.Z(), error.Z(), otherPlane.first);
          CRTHitcol->push_back(crtHit);
          nHits++;
        }

      }

    }

    event.put(std::move(CRTHitcol));

    if(fVerbose) std::cout<<"Number of CRT hits produced = "<<nHits<<std::endl;
    
  } // CRTSimHitProducer::produce()


  void CRTSimHitProducer::endJob()
  {

  } // CRTSimHitProducer::endJob()


  // Function to calculate the strip position limits in real space from channel
  std::vector<double> CRTSimHitProducer::ChannelToLimits(CRTStrip stripHit){

    // Get strip geometry from the channel ID
    int strip = (stripHit.channel >> 1) & 15;
    int module = (stripHit.channel >> 5);
    std::string name = fGeometryService->AuxDet(module).TotalVolume()->GetName();
    const geo::AuxDetSensitiveGeo stripGeo = fAuxDetGeoCore->ChannelToAuxDetSensitive(name, 2*strip);

    double halfWidth = stripGeo.HalfWidth1();
    double halfHeight = stripGeo.HalfHeight();
    double halfLength = stripGeo.HalfLength();

    // Get the maximum strip limits in world coordinates
    double l1[3] = {-halfWidth+stripHit.x+stripHit.ex, halfHeight, halfLength};
    double w1[3] = {0,0,0};
    stripGeo.LocalToWorld(l1, w1);

    // Get the minimum strip limits in world coordinates
    double l2[3] = {-halfWidth+stripHit.x-stripHit.ex, -halfHeight, -halfLength};
    double w2[3] = {0,0,0};
    stripGeo.LocalToWorld(l2, w2);

    // Use this to get the limits in the two variable directions
    std::vector<double> limits = {std::min(w1[0],w2[0]), std::max(w1[0],w2[0]), 
                                  std::min(w1[1],w2[1]), std::max(w1[1],w2[1]), 
                                  std::min(w1[2],w2[2]), std::max(w1[2],w2[2])};
    return limits;

  } // CRTSimHitProducer::ChannelToLimits()


  // Function to calculate the overlap between two crt strips
  std::vector<double> CRTSimHitProducer::CrtOverlap(std::vector<double> strip1, std::vector<double> strip2){

    // Get the minimum and maximum X, Y, Z coordinates
    double minX = std::max(strip1[0], strip2[0]);
    double maxX = std::min(strip1[1], strip2[1]);
    double minY = std::max(strip1[2], strip2[2]);
    double maxY = std::min(strip1[3], strip2[3]);
    double minZ = std::max(strip1[4], strip2[4]);
    double maxZ = std::min(strip1[5], strip2[5]);

    std::vector<double> null = {-99999, -99999, -99999, -99999, -99999, -99999};
    std::vector<double> overlap = {minX, maxX, minY, maxY, minZ, maxZ};

    // If the two strips overlap in 2 dimensions then return the overlap
    if ((minX<maxX && minY<maxY) || (minX<maxX && minZ<maxZ) || (minY<maxY && minZ<maxZ)) return overlap;
    // Otherwise return a "null" value
    return null;

  } // CRTSimHitProducer::CRTOverlap()


  // Function to return the CRT tagger name and module position from the channel ID
  std::pair<std::string, unsigned> CRTSimHitProducer::ChannelToTagger(uint32_t channel){

    // Get the strip geometry from the channel ID
    int strip = (channel >> 1) & 15;
    int module = (channel >> 5);
    std::string name = fGeometryService->AuxDet(module).TotalVolume()->GetName();
    TVector3 center = fAuxDetGeoCore->AuxDetChannelToPosition(2*strip, name);
    const geo::AuxDetSensitiveGeo stripGeo = fAuxDetGeoCore->ChannelToAuxDetSensitive(name, 2*strip);

    // Get the full volume path string
    std::set<std::string> volNames = {stripGeo.TotalVolume()->GetName()};
    std::vector<std::vector<TGeoNode const*> > paths = fGeometryService->FindAllVolumePaths(volNames);
    std::string path = "";
    for (size_t inode=0; inode<paths.at(0).size(); inode++) {
      path += paths.at(0).at(inode)->GetName();
      if (inode < paths.at(0).size() - 1) {
        path += "/";
      }
    }

    // Retrive the geometry manager from the path
    TGeoManager* manager = fGeometryService->ROOTGeoManager();
    manager->cd(path.c_str());

    // Get the parent module and tagger
    TGeoNode* nodeModule = manager->GetMother(2);
    TGeoNode* nodeTagger = manager->GetMother(3);

    // Module position in parent (tagger) frame
    double origin[3] = {0, 0, 0};
    double modulePosMother[3];
    nodeModule->LocalToMaster(origin, modulePosMother);
    unsigned planeID = (modulePosMother[2] > 0);
    // Get the name of the tagger
    std::string tagName = nodeTagger->GetName();
    std::pair<std::string, unsigned> output = std::make_pair(tagName, planeID);

    return output;

  } // CRTSimHitProducer::ChannelToTagger()


  // Function to check if a CRT strip overlaps with a perpendicular module
  bool CRTSimHitProducer::CheckModuleOverlap(uint32_t channel){

    // FIXME: Would be better to check overlap of all individual strips rather than modules
    bool hasOverlap = false;

    // Get the strip geometry from the channel ID
    int strip = (channel >> 1) & 15;
    int module = (channel >> 5);
    std::string name = fGeometryService->AuxDet(module).TotalVolume()->GetName();
    const geo::AuxDetSensitiveGeo stripGeo = fAuxDetGeoCore->ChannelToAuxDetSensitive(name, 2*strip);

    // Get the parent module and tagger from the the geometry manager
    std::set<std::string> volNames = {stripGeo.TotalVolume()->GetName()};
    std::vector<std::vector<TGeoNode const*> > paths = fGeometryService->FindAllVolumePaths(volNames);
    std::string path = "";
    for (size_t inode=0; inode<paths.at(0).size(); inode++) {
      path += paths.at(0).at(inode)->GetName();
      if (inode < paths.at(0).size() - 1) {
        path += "/";
      }
    }
    TGeoManager* manager = fGeometryService->ROOTGeoManager();
    manager->cd(path.c_str());
    TGeoNode* nodeModule = manager->GetMother(2);
    TGeoNode* nodeTagger = manager->GetMother(3);
    std::string modName = nodeModule->GetName();

    // Get the limits of the module in the tagger frame
    double height = fGeometryService->AuxDet(module).HalfHeight();
    double width = fGeometryService->AuxDet(module).HalfWidth1();
    double length = fGeometryService->AuxDet(module).Length()/2.;
    double pos1[3] = {width, height, length};
    double tagp1[3];
    nodeModule->LocalToMaster(pos1, tagp1);
    double pos2[3] = {-width, -height, -length};
    double tagp2[3];
    nodeModule->LocalToMaster(pos2, tagp2);
    std::vector<double> limits = {std::min(tagp1[0], tagp2[0]),
                                  std::max(tagp1[0], tagp2[0]),
                                  std::min(tagp1[1], tagp2[1]),
                                  std::max(tagp1[1], tagp2[1]),
                                  std::min(tagp1[2], tagp2[2]),
                                  std::max(tagp1[2], tagp2[2])};

    // Get which layer the module is in the tagger
    double origin[3] = {0, 0, 0};
    double modulePosMother[3];
    nodeModule->LocalToMaster(origin, modulePosMother);

    unsigned planeID = (modulePosMother[2] > 0);

    // Get the number of daughters from the tagger
    int nDaughters = nodeTagger->GetNdaughters();

    // Loop over the daughters
    for(int mod_i = 0; mod_i < nDaughters; mod_i++){
      // Check the name not the same as the current module
      TGeoNode* nodeDaughter = nodeTagger->GetDaughter(mod_i);
      std::string d_name = nodeDaughter->GetName();
      // Remove last two characters from name to match the AuxDet name
      if(d_name == modName) continue;

      // Get the limits of the module in the tagger frame
      double d_tagp1[3];
      nodeDaughter->LocalToMaster(pos1, d_tagp1);
      double d_tagp2[3];
      nodeDaughter->LocalToMaster(pos2, d_tagp2);
      std::vector<double> d_limits = {std::min(d_tagp1[0], d_tagp2[0]),
                                      std::max(d_tagp1[0], d_tagp2[0]),
                                      std::min(d_tagp1[1], d_tagp2[1]),
                                      std::max(d_tagp1[1], d_tagp2[1]),
                                      std::min(d_tagp1[2], d_tagp2[2]),
                                      std::max(d_tagp1[2], d_tagp2[2])};

      // Get which layer the module is in the tagger
      double d_modulePosMother[3];
      nodeDaughter->LocalToMaster(origin, d_modulePosMother);
      unsigned d_planeID = (d_modulePosMother[2] > 0);

      // Check the overlap of the two modules
      std::vector<double> overlap = CrtOverlap(limits, d_limits);
      // If there is an overlap set to true and the modules are in different layers
      if(overlap[0]!=-99999 && d_planeID!=planeID) hasOverlap = true;
    }

    return hasOverlap;

  } // CRTSimHitProducer::CheckModuleOverlap

  // Function to make filling a CRTHit a bit faster
  crt::CRTHit CRTSimHitProducer::FillCrtHit(std::vector<uint8_t> tfeb_id, std::map<uint8_t, 
                                            std::vector<std::pair<int,float>>> tpesmap, float peshit, double time, int plane, 
                                            double x, double ex, double y, double ey, double z, double ez, std::string tagger){

    crt::CRTHit crtHit;

    crtHit.feb_id      = tfeb_id;
    crtHit.pesmap      = tpesmap;
    crtHit.peshit      = peshit;
<<<<<<< HEAD
    crtHit.ts0_s_corr  = 0; //FIXME
    crtHit.ts0_ns      = time * 0.5e3; //FIXME
    crtHit.ts0_ns_corr = 0; //FIXME
    crtHit.ts1_ns      = time * 0.5e3; //FIXME
    crtHit.ts0_s       = time * 0.5e-6; //FIXME
=======
    crtHit.ts0_s_corr  = 0;
    crtHit.ts0_ns      = time * 0.5 * 10e3;
    crtHit.ts0_ns_corr = 0;
    crtHit.ts1_ns      = time * 0.5 * 10e3;
    crtHit.ts0_s       = time * 0.5 * 10e-6; 
    crtHit.plane       = plane;
>>>>>>> 7440ec16
    crtHit.x_pos       = x;
    crtHit.x_err       = ex;
    crtHit.y_pos       = y; 
    crtHit.y_err       = ey;
    crtHit.z_pos       = z;
    crtHit.z_err       = ez;
    crtHit.tagger      = tagger;

    return crtHit;

  } // CRTSimHitProducer::FillCrtHit()


  DEFINE_ART_MODULE(CRTSimHitProducer)

} // sbnd namespace<|MERGE_RESOLUTION|>--- conflicted
+++ resolved
@@ -303,11 +303,7 @@
               double pes = tagStrip.second[hit_i].pes + taggerStrips[otherPlane][hit_j].pes;
 
               // Create a CRT hit
-<<<<<<< HEAD
-              crt::CRTHit crtHit = FillCrtHit(tfeb_id, tpesmap, pes, time, mean.X(), error.X(), 
-=======
-              crt::CRTHit crtHit = FillCrtHit(tfeb_id, tpesmap, 0, time, 0, mean.X(), error.X(), 
->>>>>>> 7440ec16
+              crt::CRTHit crtHit = FillCrtHit(tfeb_id, tpesmap, pes, time, 0, mean.X(), error.X(), 
                                               mean.Y(), error.Y(), mean.Z(), error.Z(), tagStrip.first.first);
               CRTHitcol->push_back(crtHit);
               nHits++;
@@ -329,11 +325,7 @@
           double pes = tagStrip.second[hit_i].pes;
 
           // Just use the single plane limits as the crt hit
-<<<<<<< HEAD
-          crt::CRTHit crtHit = FillCrtHit(tfeb_id, tpesmap, pes, time, mean.X(), error.X(), 
-=======
-          crt::CRTHit crtHit = FillCrtHit(tfeb_id, tpesmap, 0, time, 0, mean.X(), error.X(), 
->>>>>>> 7440ec16
+          crt::CRTHit crtHit = FillCrtHit(tfeb_id, tpesmap, pes, time, 0, mean.X(), error.X(), 
                                           mean.Y(), error.Y(), mean.Z(), error.Z(), tagStrip.first.first);
           CRTHitcol->push_back(crtHit);
           nHits++;
@@ -358,11 +350,7 @@
           double pes = taggerStrips[otherPlane][hit_j].pes;
 
           // Just use the single plane limits as the crt hit
-<<<<<<< HEAD
-          crt::CRTHit crtHit = FillCrtHit(tfeb_id, tpesmap, pes, time, mean.X(), error.X(), 
-=======
-          crt::CRTHit crtHit = FillCrtHit(tfeb_id, tpesmap, 0, time, 0, mean.X(), error.X(), 
->>>>>>> 7440ec16
+          crt::CRTHit crtHit = FillCrtHit(tfeb_id, tpesmap, pes, time, 0, mean.X(), error.X(), 
                                           mean.Y(), error.Y(), mean.Z(), error.Z(), otherPlane.first);
           CRTHitcol->push_back(crtHit);
           nHits++;
@@ -582,20 +570,11 @@
     crtHit.feb_id      = tfeb_id;
     crtHit.pesmap      = tpesmap;
     crtHit.peshit      = peshit;
-<<<<<<< HEAD
     crtHit.ts0_s_corr  = 0; //FIXME
     crtHit.ts0_ns      = time * 0.5e3; //FIXME
     crtHit.ts0_ns_corr = 0; //FIXME
     crtHit.ts1_ns      = time * 0.5e3; //FIXME
     crtHit.ts0_s       = time * 0.5e-6; //FIXME
-=======
-    crtHit.ts0_s_corr  = 0;
-    crtHit.ts0_ns      = time * 0.5 * 10e3;
-    crtHit.ts0_ns_corr = 0;
-    crtHit.ts1_ns      = time * 0.5 * 10e3;
-    crtHit.ts0_s       = time * 0.5 * 10e-6; 
-    crtHit.plane       = plane;
->>>>>>> 7440ec16
     crtHit.x_pos       = x;
     crtHit.x_err       = ex;
     crtHit.y_pos       = y; 
