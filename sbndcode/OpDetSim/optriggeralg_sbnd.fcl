BEGIN_PROLOG

sbnd_optrigger_alg:
{
  PulsePolarityPMT: -1
  PulsePolarityArapuca: 1
  TriggerThresholdADCPMT: 9
  TriggerThresholdADCArapuca: 17
  BeamTriggerEnable: true
  BeamTriggerTime: 0.
  TriggerEnableWindowIsTPCReadoutWindow: true
  ReadoutWindowPreTrigger: 1 #[us]
  ReadoutWindowPostTrigger: 11 #[us]
<<<<<<< HEAD
  ReadoutWindowPreTriggerBeam: 1 #[us]
  ReadoutWindowPostTriggerBeam: 23 #[us]
=======
  ReadoutWindowPreTriggerBeam: 1 #[us] (currently not used; using uniform readout length for all triggers)
  ReadoutWindowPostTriggerBeam: 23 #[us] (currently not used; using uniform readout length for all triggers)
>>>>>>> 7a585113
}
END_PROLOG<|MERGE_RESOLUTION|>--- conflicted
+++ resolved
@@ -11,12 +11,7 @@
   TriggerEnableWindowIsTPCReadoutWindow: true
   ReadoutWindowPreTrigger: 1 #[us]
   ReadoutWindowPostTrigger: 11 #[us]
-<<<<<<< HEAD
-  ReadoutWindowPreTriggerBeam: 1 #[us]
-  ReadoutWindowPostTriggerBeam: 23 #[us]
-=======
   ReadoutWindowPreTriggerBeam: 1 #[us] (currently not used; using uniform readout length for all triggers)
   ReadoutWindowPostTriggerBeam: 23 #[us] (currently not used; using uniform readout length for all triggers)
->>>>>>> 7a585113
 }
 END_PROLOG