///////////////////////////////////////////////////////////////////////
// Class:       FlashPredict
// Plugin Type: producer (art v3_01_02)
// File:        FlashPredict_module.cc
//
// Generated at Mon May 20 07:11:36 2019 by David Caratelli using cetskelgen
// from cetlib version v3_05_01.
//
// Ported from MicroBooNE to SBND on 2019 Sept 19
////////////////////////////////////////////////////////////////////////

#include "art/Framework/Core/EDProducer.h"
#include "art/Framework/Core/ModuleMacros.h"
#include "art/Framework/Principal/Event.h"
#include "art/Framework/Principal/Handle.h"
#include "art/Framework/Principal/Run.h"
#include "art/Framework/Principal/SubRun.h"
#include "canvas/Utilities/InputTag.h"
#include "fhiclcpp/ParameterSet.h"
#include "messagefacility/MessageLogger/MessageLogger.h"
#include "art_root_io/TFileService.h"
//#include "art/Framework/Services/Optional/TFileService.h"
#include "lardata/Utilities/AssociationUtil.h"
#include "larpandora/LArPandoraInterface/LArPandoraHelper.h"
//#include "larpandora/LArPandoraEventBuilding/LArPandoraSliceIdHelper.h"
//#include "larpandora/LArPandoraEventBuilding/SliceIdBaseTool.h"
//#include "larpandora/LArPandoraEventBuilding/Slice.h"
#include "lardataobj/RecoBase/PFParticle.h"
#include "lardataobj/RecoBase/Track.h"
#include "lardataobj/RecoBase/Vertex.h"
#include "lardataobj/RecoBase/PFParticleMetadata.h"
#include "lardataobj/RecoBase/Hit.h"
#include "lardataobj/RecoBase/SpacePoint.h"
#include "lardataobj/RecoBase/OpHit.h"
#include "lardataobj/RecoBase/OpFlash.h"
#include "lardataobj/AnalysisBase/T0.h"
#include "lardata/Utilities/AssociationUtil.h"
#include "larcore/Geometry/Geometry.h"
#include "larcorealg/Geometry/GeometryCore.h"
#include "larcorealg/Geometry/WireGeo.h"
#include "canvas/Persistency/Common/Ptr.h"
#include "canvas/Persistency/Common/PtrVector.h"
#include "canvas/Persistency/Common/Assns.h"
#include "canvas/Persistency/Common/FindManyP.h"
#include "canvas/Persistency/Provenance/ProductID.h"
#include "art/Persistency/Common/PtrMaker.h"
#include "OpT0FinderTypes.h"
#include "sbndcode/OpDetSim/sbndPDMapAlg.h"
#include "TTree.h"
#include "TFile.h"
#include "TGraph.h"
#include "TH1.h"

#include <memory>
#include <string>

class FlashPredict;
class FlashPredict : public art::EDProducer {

public:
  explicit FlashPredict(fhicl::ParameterSet const& p);
  // The compiler-generated destructor is fine for non-base
  // classes without bare pointers or other resource use.
  // Plugins should not be copied or assigned.
  FlashPredict(FlashPredict const&) = delete;
  FlashPredict(FlashPredict&&) = delete;
  FlashPredict& operator=(FlashPredict const&) = delete;
  FlashPredict& operator=(FlashPredict&&) = delete;
  // Required functions.
  void produce(art::Event& e) override;
  // Selected optional functions.
  void beginJob() override;
  void endJob() override;

private:
  // Declare member data here.
  //  ::flashana::FlashMatchManager m_flashMatchManager; ///< The flash match manager
  // art::InputTag fFlashProducer;
  // art::InputTag fT0Producer; // producer for ACPT in-time anab::T0 <-> recob::Track assocaition
  std::string fPandoraProducer, fSpacePointProducer, fOpHitProducer, fInputFilename, fCaloProducer, fTrackProducer;
  float fBeamWindowEnd, fBeamWindowStart;
  float fLightWindowEnd, fLightWindowStart;
  float fMinFlashPE;
  float fPEscale;
  float fChargeToNPhotonsShower, fChargeToNPhotonsTrack;
  std::string fDetector; // SBND or ICARUS
  int fCryostat;  // =0 or =1 to match ICARUS reco chain selection
  bool fMakeTree,fSelectNeutrino, fUseCalo;
  std::vector<float> fPMTChannelCorrection;
  // geometry service
  const uint nMaxTPCs = 4;
  flashana::QCluster_t lightCluster[4];


  ::flashana::Flash_t GetFlashPESpectrum(const recob::OpFlash& opflash);
  void CollectDownstreamPFParticles(const lar_pandora::PFParticleMap &pfParticleMap,
                                    const art::Ptr<recob::PFParticle> &particle,
                                    lar_pandora::PFParticleVector &downstreamPFParticles) const;
  void CollectDownstreamPFParticles(const lar_pandora::PFParticleMap &pfParticleMap,
                                    const lar_pandora::PFParticleVector &parentPFParticles,
                                    lar_pandora::PFParticleVector &downstreamPFParticles) const;
  void AddDaughters(const art::Ptr<recob::PFParticle>& pfp_ptr,
                    const art::ValidHandle<std::vector<recob::PFParticle> >& pfp_h,
                    std::vector<art::Ptr<recob::PFParticle> > &pfp_v);
  bool isPDInCryoTPC(float pd_x, int icryo,int itpc, std::string detector);
  bool isChargeInCryoTPC(float qp_x, int icryo,int itpc, std::string detector);

  // root stuff
  TTree* _flashmatch_acpt_tree;
  TTree* _flashmatch_nuslice_tree;
  TH1F *ophittime;
						
  // Tree variables
  std::vector<float> _pe_reco_v, _pe_hypo_v;
  float _trk_vtx_x, _trk_vtx_y, _trk_vtx_z, _trk_end_x, _trk_end_y, _trk_end_z;
  float _nuvtx_x, _nuvtx_y, _nuvtx_z, _nuvtx_q;
  float _flash_x,_flash_y,_flash_z,_flash_pe,_flash_unpe;
  float _flash_r, _score;
  int _evt, _run, _sub;
  float _flashtime;
  float _flashpe;
  // PFP map
  std::map<unsigned int, unsigned int> _pfpmap;

  std::vector<float> dysp,dzsp,rrsp,pesp,dymean,dzmean,rrmean,pemean;
  int rr_nbins,dy_nbins,dz_nbins,pe_nbins;

};

FlashPredict::FlashPredict(fhicl::ParameterSet const& p)
  : EDProducer{p}  // ,
    // More initializers here.
{
  produces< std::vector< anab::T0 > >();
  produces< art::Assns <recob::PFParticle, anab::T0> >();
  // fFlashProducer      = p.get<art::InputTag>("FlashProducer" );
  fOpHitProducer      = p.get<std::string>("OpHitProducer","ophit");
  fPandoraProducer    = p.get<std::string>("PandoraProducer" ,"pandora"  );
  fTrackProducer         = p.get<std::string>("TrackProducer","pandoraTrack"      );
  fCaloProducer         = p.get<std::string>("CaloProducer","pandoraCalo"      );
  fSpacePointProducer = p.get<std::string>("SpacePointProducer", "pandora" );
  fBeamWindowStart = p.get<float>("BeamWindowStart", 0.0);
  fBeamWindowEnd   = p.get<float>("BeamWindowEnd", 4000.0);  // in ns
  fMinFlashPE      = p.get<float>("MinFlashPE", 0.0);
  fChargeToNPhotonsShower   = p.get<float>("ChargeToNPhotonsShower", 1.0);  // ~40000/1600
  fChargeToNPhotonsTrack    = p.get<float>("ChargeToNPhotonsTrack", 1.0);   // ~40000/1600
  fInputFilename = p.get<std::string>("InputFileName","fmplots.root");  // root file with histograms for match score calc
  fMakeTree = p.get<bool>("MakeTree",false);  
  fUseCalo = p.get<bool>("UseCalo",false);  
  fSelectNeutrino = p.get<bool>("SelectNeutrino",true);  
  fLightWindowStart = p.get<float>("LightWindowStart", -0.010);  // in us w.r.t. flash time
  fLightWindowEnd   = p.get<float>("LightWindowEnd", 0.090);  // in us w.r.t flash time
  fDetector = p.get<std::string>("Detector", "SBND");
  fCryostat = p.get<int>("Cryostat",0); //set =0 ot =1 for ICARUS to match reco chain selection
  fPEscale = p.get<float>("PEscale",1.0);

  if (fDetector == "SBND" && fCryostat==1){
    throw cet::exception("FlashPredictSBND") << "SBND has only one cryostat. \n"
                                             << "Check Detector and Cryostat parameter." << std::endl;
  }

  art::ServiceHandle<art::TFileService> tfs;

  int nbins = 500*(fBeamWindowEnd-fBeamWindowStart);
  ophittime = tfs->make<TH1F>("ophittime","ophittime",nbins,fBeamWindowStart,fBeamWindowEnd); // in us

  if (fMakeTree) {
  _flashmatch_nuslice_tree = tfs->make<TTree>("nuslicetree","nu FlashPredict tree");
  _flashmatch_nuslice_tree->Branch("evt",&_evt,"evt/I");
  _flashmatch_nuslice_tree->Branch("run",&_run,"run/I");
  _flashmatch_nuslice_tree->Branch("sub",&_sub,"sub/I");
  _flashmatch_nuslice_tree->Branch("flashtime",&_flashtime,"flashtime/F");
  _flashmatch_nuslice_tree->Branch("flashpe"  ,&_flash_pe  ,"flashpe/F");
  _flashmatch_nuslice_tree->Branch("flash_x"  ,&_flash_x  ,"flash_x/F");
  _flashmatch_nuslice_tree->Branch("flash_y"  ,&_flash_y  ,"flash_y/F");
  _flashmatch_nuslice_tree->Branch("flash_z"  ,&_flash_z  ,"flash_z/F");
  _flashmatch_nuslice_tree->Branch("flash_r"  ,&_flash_r  ,"flash_r/F");
  _flashmatch_nuslice_tree->Branch("flash_unpe"  ,&_flash_unpe  ,"flash_unpe/F");
  _flashmatch_nuslice_tree->Branch("nuvtx_q",&_nuvtx_q,"nuvtx_q/F");
  _flashmatch_nuslice_tree->Branch("nuvtx_x",&_nuvtx_x,"nuvtx_x/F");
  _flashmatch_nuslice_tree->Branch("nuvtx_y",&_nuvtx_y,"nuvtx_y/F");
  _flashmatch_nuslice_tree->Branch("nuvtx_z",&_nuvtx_z,"nuvtx_z/F");
  _flashmatch_nuslice_tree->Branch("score",&_score,"score/F");
  }

  //read histograms and fill vectors for match score calculation
  std::string fname;
  cet::search_path sp("FW_SEARCH_PATH");
  sp.find_file(fInputFilename, fname);
  //  std::unique_ptr<TFile> infile(new TFile(fname.c_str(), "READ"));
  TFile *infile = new TFile(fname.c_str(), "READ");
  if(!infile->IsOpen())
    {
      throw cet::exception("FlashPredictSBND") << "Could not find the light-charge match root file '" << fname << "'!\n";
    }
  //
  TH1 *temphisto = (TH1*)infile->Get("rrp1");
  rr_nbins = temphisto->GetNbinsX();
  if (rr_nbins<=0) {
    std::cout << " problem with input histos for rr " << rr_nbins << " bins " << std::endl;
    rr_nbins=1;
    rrmean.push_back(0);
    rrsp.push_back(0.001);
  }
  else {
  for (int ib=1;ib<=rr_nbins;++ib) {
    rrmean.push_back(temphisto->GetBinContent(ib));
    float tt = temphisto->GetBinError(ib);
    if (tt<=0) { tt=100.; std::cout << "zero value for bin spread in rr" << std::endl;}
    rrsp.push_back(tt);
  }
  }
  //
  temphisto = (TH1*)infile->Get("dyp1");
  dy_nbins = temphisto->GetNbinsX();
  if (dy_nbins<=0) {
    std::cout << " problem with input histos for dy " << dy_nbins << " bins " << std::endl;
    dy_nbins=1;
    dymean.push_back(0);
    dysp.push_back(0.001);
  }
  else {
  for (int ib=1;ib<=dy_nbins;++ib) {
    dymean.push_back(temphisto->GetBinContent(ib));
    float tt = temphisto->GetBinError(ib);
    if (tt<=0) { tt=100.; std::cout << "zero value for bin spread in dy" << std::endl;}
    dysp.push_back(tt);
  }
  }
  //
  temphisto = (TH1*)infile->Get("dzp1");
  dz_nbins = temphisto->GetNbinsX();
  if (dz_nbins<=0) {
    std::cout << " problem with input histos for dz " << dz_nbins << " bins " << std::endl;
    dz_nbins=1;
    dzmean.push_back(0);
    dzsp.push_back(0.001);
  }
  else {
  for (int ib=1;ib<=dz_nbins;++ib) {
    dzmean.push_back(temphisto->GetBinContent(ib));
    float tt = temphisto->GetBinError(ib);
    if (tt<=0) { tt=100.; std::cout << "zero value for bin spread in dz" << std::endl;}
    dzsp.push_back(tt);
  }
  }
  //
  if (fDetector == "SBND" ) {
    temphisto = (TH1*)infile->Get("pep1");
    pe_nbins = temphisto->GetNbinsX();
    if (pe_nbins<=0) {
      std::cout << " problem with input histos for pe " << pe_nbins << " bins " << std::endl;
      pe_nbins=1;
      pemean.push_back(0);
      pesp.push_back(0.001);
    }
    else {
      for (int ib=1;ib<=pe_nbins;++ib) {
	pemean.push_back(temphisto->GetBinContent(ib));
	float tt = temphisto->GetBinError(ib);
	if (tt<=0) { tt=100.; std::cout << "zero value for bin spread in pe" << std::endl;}
	pesp.push_back(tt);
      }
    }
  }
  else {
    pe_nbins=1;
    pemean.push_back(0);
    pesp.push_back(0.001);
  }
  //
  infile->Close();

  // Call appropriate produces<>() functions here.

  // Call appropriate consumes<>() for any products to be retrieved by this module.
} // FlashPredict::FlashPredict(fhicl::ParameterSet const& p)

void FlashPredict::produce(art::Event & e)
{

  std::unique_ptr< std::vector<anab::T0> > T0_v(new std::vector<anab::T0>);
  std::unique_ptr< art::Assns <recob::PFParticle, anab::T0> > pfp_t0_assn_v( new art::Assns<recob::PFParticle, anab::T0>  );

  // SBND map for light detector type labels (pmt, uncoatedpmt, arapuca)
  opdet::sbndPDMapAlg map;

  // reset TTree variables
  _evt = e.event();
  _sub = e.subRun();
  _run = e.run();
  _flashtime = -9999.;
  _flashpe   = -9999.;
  _flash_unpe   = -9999.;
  _flash_r   = -9999.;
  _score = -9999.;

  // std::cout << "event no " << _evt << std::endl;

  const art::ServiceHandle<geo::Geometry> geometry;
  uint nTPCs(geometry->NTPC());
  if (nTPCs>2) {
    std::cout << "nTPC can't be larger than 2, resizing." << std::endl;
    nTPCs = 2;
  }
  geo::CryostatGeo geo_cryo = geometry->Cryostat(0);
  if (fDetector == "ICARUS" && fCryostat==1) geo_cryo = geometry->Cryostat(1);


  // grab PFParticles in event
  auto const& pfp_h = e.getValidHandle<std::vector<recob::PFParticle> >(fPandoraProducer);

  // grab spacepoints associated with PFParticles
  art::FindManyP<recob::SpacePoint> pfp_spacepoint_assn_v(pfp_h, e, fPandoraProducer);  

  auto const& spacepoint_h = e.getValidHandle<std::vector<recob::SpacePoint> >(fSpacePointProducer);
  art::FindManyP<recob::Hit> spacepoint_hit_assn_v(spacepoint_h, e, fSpacePointProducer);

  // grab tracks associated with PFParticles
  // auto const& track_h = e.getValidHandle<std::vector<recob::Track> >(fTrackProducer);
  // art::FindManyP<recob::Track> pfp_track_assn_v(track_h, e, fTrackProducer);

  // grab calorimetry info for tracks
  // auto const& calo_h = e.getValidHandle<std::vector<anab::Calorimetry> >(fCaloProducer);
  // art::FindManyP<anab::Calorimetry>  track_calo_assn_v(calo_h, e, fCaloProducer);


  // load OpHits previously created
  art::Handle<std::vector<recob::OpHit> > ophit_h;
  e.getByLabel(fOpHitProducer,ophit_h);
  if(!ophit_h.isValid()){
    mf::LogWarning("FlashPredict")
      <<"No optical hits from producer module "<<fOpHitProducer;
    e.put(std::move(T0_v));
    e.put(std::move(pfp_t0_assn_v));
    return;
  }
  std::vector<recob::OpHit> const& OpHitCollection(*ophit_h);

  _pfpmap.clear();
  for (unsigned int p=0; p < pfp_h->size(); p++)    _pfpmap[pfp_h->at(p).Self()] = p;

  // get flash time
  ophittime->Reset();
  for(size_t j = 0; j < OpHitCollection.size(); j++){
    recob::OpHit oph = OpHitCollection[j];
    double PMTxyz[3];
    geometry->OpDetGeoFromOpChannel(oph.OpChannel()).GetCenter(PMTxyz);
    if ( fDetector == "SBND" && !map.pdType(oph.OpChannel(),"pmt")) continue; // use only uncoated PMTs for SBND for flashtime
    if (!geo_cryo.ContainsPosition(PMTxyz)) continue;   // use only PMTs in the specified cryostat for ICARUS
    if ( (oph.PeakTime()<fBeamWindowStart) || (oph.PeakTime()> fBeamWindowEnd) ) continue;

    //    ophittime->Fill(oph.PeakTime(),100,0*oph.PE());
    ophittime->Fill(oph.PeakTime(),fPEscale*oph.PE());
  }

  if (ophittime->GetEntries()<=0 || ophittime->Integral() < fMinFlashPE) {
    e.put(std::move(T0_v));
    e.put(std::move(pfp_t0_assn_v));
    return;
  }    

  auto ibin =  ophittime->GetMaximumBin();
  float flashtime = (ibin*0.002)+fBeamWindowStart;  // in us
  float lowedge = flashtime+fLightWindowStart;
  float highedge = flashtime+fLightWindowEnd;
  

  // Loop over pandora pfp particles
  for (unsigned int p=0; p < pfp_h->size(); p++){
    auto const& pfp = pfp_h->at(p);
    if (pfp.IsPrimary() == false) continue;
    if ( fSelectNeutrino && (abs(pfp.PdgCode())!=12) && (abs(pfp.PdgCode())!=14) )  continue; 

    lightCluster[0].clear();
    lightCluster[1].clear();

    const art::Ptr<recob::PFParticle> pfp_ptr(pfp_h, p);
    std::vector<recob::PFParticle> pfp_v;
    std::vector<art::Ptr<recob::PFParticle> > pfp_ptr_v;    
    AddDaughters(pfp_ptr, pfp_h, pfp_ptr_v);

    //  loop over mothers and daughters, fill lightcluster for each tpc    
    for (size_t i=0; i < pfp_ptr_v.size(); i++) {
      const art::Ptr<recob::PFParticle> pfp_ptr(pfp_h, p);
      auto key = pfp_ptr_v.at(i).key();
      recob::PFParticle pfp = *pfp_ptr_v.at(i);
      pfp_v.push_back(pfp);
      /*      
      if ( fUseCalo && lar_pandora::LArPandoraHelper::IsTrack(pfp_ptr)) {
	// grab tracks associated with pfp particle
	auto const& track_ptr_v = pfp_track_assn_v.at(key);
	for (size_t tr=0; tr < track_ptr_v.size(); tr++) {
	  auto mytrack = track_ptr_v[tr];
	  auto const& trackkey = mytrack.key();
	  // grab calo objects associated with tracks
	  const std::vector< art::Ptr<anab::Calorimetry> > calo_ptr_v = track_calo_assn_v.at( trackkey );
	  for (size_t ca=0;  ca <  calo_ptr_v.size(); ca++) {
	    auto mycalo = calo_ptr_v.at( ca );
	    int npts = mycalo->dEdx().size();
	    for (int ip=0;ip<npts;++ip) {
	      Point_t pxyz=mycalo->fXYZ[ip];
	      float ds = mycalo->fTrkPitch[ip];
	      float dQdx = mycalo->fdQdx[ip];
	      float dEdx = mycalo->fdEdx[ip];
	      float alpha = dQdx/dEdx;
	      float charge = (1-alpha)*dEdx*ds;
	      // hardcode for now for SBND	      
	      float xpos = 0.0;
	      if (pxyz[0]<0) xpos = fabs(pxyz[0]+200.0);
	      else xpos = fabs(200.0-pxyz[0]);
	      lightCluster[tpcindex].emplace_back(xpos, position[1], position[2], charge);
	    }
	  }
	}
      }
      else { // this is a shower
      */
	auto const& spacepoint_ptr_v = pfp_spacepoint_assn_v.at(key);
	std::vector< art::Ptr<recob::Hit> > hit_ptr_v;
        // TODO: refactor this loop over spacepoints so that it's not
        // necessary to query the wire position every time.
        // There's just two different X wire positions on any given
        // cryostat for the collection wires.
	for (size_t sp=0; sp < spacepoint_ptr_v.size(); sp++) {
	  auto SP = spacepoint_ptr_v[sp];
	  auto const& spkey = SP.key();
	  const std::vector< art::Ptr<recob::Hit> > this_hit_ptr_v = spacepoint_hit_assn_v.at( spkey );
	  for (size_t h=0; h < this_hit_ptr_v.size(); h++) {
	    auto hit = this_hit_ptr_v.at( h );
	    // Only use hits from the collection plane
	    geo::WireID wid = hit->WireID();
	    if (geometry->SignalType(wid) != geo::kCollection) continue;
	    // Add the charged point to the vector
	    const auto &position(SP->XYZ());
            const auto tpcindex = wid.TPC;
            // throw the charge coming from another TPC
            if (!isChargeInCryoTPC(position[0], fCryostat, tpcindex, fDetector)) continue;
	    const auto charge(hit->Integral());
	    double Wxyz[3];
	    geometry->WireIDToWireGeo(wid).GetCenter(Wxyz);
            // xpos is the distance from the wire planes.
	    float xpos = fabs(position[0]-Wxyz[0]);
	    lightCluster[tpcindex].emplace_back(xpos, position[1], position[2], charge * (lar_pandora::LArPandoraHelper::IsTrack(pfp_ptr) ? fChargeToNPhotonsTrack : fChargeToNPhotonsShower));
	  } // for all hits associated to this spacepoint
	} // for all spacepoints
	//      }  // if track or shower
    } // for all pfp pointers
    
    int icountPE=0;
    float mscore[2] ={0}; 
    float charge[2]={0};
    for (size_t itpc=0; itpc<nTPCs; ++itpc) {
      double xave=0.0; double yave=0.0; double zave=0.0; double norm=0.0;
      _nuvtx_q = 0;
      for (size_t i=0; i<lightCluster[itpc].size(); ++i) {
        flashana::QCluster_t this_cl = lightCluster[itpc];
        flashana::QPoint_t qp = this_cl[i];
        xave += 0.001*qp.q*qp.x;
        yave += 0.001*qp.q*qp.y;
        zave += 0.001*qp.q*qp.z;
        norm += 0.001*qp.q;
        _nuvtx_q += qp.q;
      }
      if (norm>0) {
	_nuvtx_x=xave/norm;
	_nuvtx_y=yave/norm;
	_nuvtx_z=zave/norm;
        charge[itpc] = _nuvtx_q;
	// store PMT photon counts in the tree as well
	double PMTxyz[3];
	double unpe_tot=0;
	double sumy=0; double sumz=0; double pnorm=0;
	double sum_Ay=0; double sum_Az=0;
	double sum_By=0; double sum_Bz=0;
	double sum_D=0;  double sum=0;
	double sum_Cy=0;double sum_Cz=0;
        // TODO: change this next loop, such that it only loops
        // through channels in the current fCryostat
	for(size_t j = 0; j < OpHitCollection.size(); j++){
	  recob::OpHit oph = OpHitCollection[j];
          std::string op_type;
          if (fDetector == "SBND") op_type = map.pdName(oph.OpChannel());
          if (fDetector == "ICARUS") op_type = "pmt";
	  geometry->OpDetGeoFromOpChannel(oph.OpChannel()).GetCenter(PMTxyz);
          // check cryostat and tpc
          if (!isPDInCryoTPC(PMTxyz[0], fCryostat, itpc, fDetector)) continue;
	  // only use optical hits around the flash time
	  if ( (oph.PeakTime()<lowedge) || (oph.PeakTime()>highedge) ) continue;
	  // only use PMTs for SBND
          if ( (fDetector == "ICARUS") || ( fDetector == "SBND" && op_type == "pmt")) {
	    // Add up the position, weighting with PEs
	    _flash_x=PMTxyz[0];
	    pnorm+=oph.PE();
	    sum+=1.0;
	    sumy    += oph.PE()*PMTxyz[1];
	    sumz    += oph.PE()*PMTxyz[2];
	    sum_By  += PMTxyz[1];
	    sum_Bz  += PMTxyz[2];
	    sum_Ay  += oph.PE()*PMTxyz[1]*oph.PE()*PMTxyz[1];
	    sum_Az  += oph.PE()*PMTxyz[2]*oph.PE()*PMTxyz[2];
	    sum_D   +=oph.PE()*oph.PE();
	    sum_Cy  +=oph.PE()*oph.PE()*PMTxyz[1];
	    sum_Cz  +=oph.PE()*oph.PE()*PMTxyz[2];
	  }
          else if ( fDetector == "SBND" && op_type == "barepmt") {
            unpe_tot+=oph.PE();
          }
          else if ( fDetector == "SBND" && (op_type == "arapucaT1" || op_type == "arapucaT2") ) {
            //TODO: Use ARAPUCA
            // arape_tot+=oph.PE();
            continue;
          }
          else if ( fDetector == "SBND" && (op_type == "xarapucaT1" || op_type == "xarapucaT2") ) {
            //TODO: Use XARAPUCA
            // xarape_tot+=oph.PE();
            continue;
          }
	}
	
	if (pnorm>0) {
	  _flashtime=flashtime;
	  _flash_pe=pnorm;
	  _flash_y=sum_Cy/sum_D;
	  _flash_z=sum_Cz/sum_D;
	  sum_By=_flash_y;        sum_Bz=_flash_z;
	  _flash_r=sqrt((sum_Ay-2.0*sum_By*sum_Cy+sum_By*sum_By*sum_D+sum_Az-2.0*sum_Bz*sum_Cz+sum_Bz*sum_Bz*sum_D)/sum_D);
	  _flash_unpe=unpe_tot;
	  icountPE  +=(int)(fPEscale*_flash_pe);
	}
	else { _flash_pe=0; _flash_y=0; _flash_z=0; _flash_unpe=0;}
	
	//      calculate match score here, put association on the event
	float slice=_nuvtx_x;
        float drift_distance = 200.0; // TODO: no hardcoded values
        if (fDetector == "ICARUS") {drift_distance=150.0;} // TODO: no hardcoded values
	_score = 0; int icount =0;
	int isl = int(dy_nbins*(slice/drift_distance));
        if (dysp[isl]>0) {_score+=abs(_flash_y-_nuvtx_y-dymean[isl])/dysp[isl];}
	icount++;
	isl = int(dz_nbins*(slice/drift_distance));
        if (dzsp[isl]>0) {_score+=abs(_flash_z-_nuvtx_z-dzmean[isl])/dzsp[isl];}
	icount++;
	isl = int(rr_nbins*(slice/drift_distance));
        if (rrsp[isl]>0) {_score+=abs(_flash_r-rrmean[isl])/rrsp[isl];}
	icount++;
        if (fDetector == "SBND") { // pe metric for sbnd only
	  isl = int(pe_nbins*(slice/drift_distance));	  
	  float myratio = 100.0*_flash_unpe;
          if (_flash_pe>0) {myratio/=_flash_pe;}
          if (pesp[isl]>0) {_score+=abs(myratio-pemean[isl])/pesp[isl];}
	  icount++;
	}
	//	_score/=icount;
        mscore[itpc] = _score;
	// fill tree
	if (fMakeTree) _flashmatch_nuslice_tree->Fill();
	
      } // if tpc charge>0
    }  // end loop over TPCs
    
    double this_score=0.0; int icount=0; double totc=0;
    for (size_t itpc=0; itpc<nTPCs; ++itpc) {
      this_score += mscore[itpc];
      totc += charge[itpc];
      if (mscore[itpc] > 0) icount++;
    }
    if (icount>0) this_score/=(icount*1.0);

    // create t0 and pfp-t0 association here
    T0_v->push_back(anab::T0( flashtime, icountPE, p, 0, this_score));
    //    util::CreateAssn(*this, e, *T0_v, pfp_h[p], *pfp_t0_assn_v);
    //    util::CreateAssn(*this, e, *T0_v, pfp, *pfp_t0_assn_v);
    util::CreateAssn(*this, e, *T0_v, pfp_ptr, *pfp_t0_assn_v);

  } // over all PFparticles


  e.put(std::move(T0_v));
  e.put(std::move(pfp_t0_assn_v));



}// end of producer module

::flashana::Flash_t FlashPredict::GetFlashPESpectrum(const recob::OpFlash& opflash)
{
  // prepare container to store flash
  ::flashana::Flash_t flash;
  flash.time = opflash.Time();
  // geometry service
  const art::ServiceHandle<geo::Geometry> geometry;
  uint nOpDets(geometry->NOpDets());
  std::vector<float> PEspectrum;
  PEspectrum.resize(nOpDets);
  // apply gain to OpDets
  for (uint OpChannel = 0; OpChannel < nOpDets; ++OpChannel)
  {
    uint opdet = geometry->OpDetFromOpChannel(OpChannel);
    PEspectrum[opdet] = opflash.PEs().at(OpChannel);
  }
  _pe_reco_v = PEspectrum;

  // Reset variables
  flash.x = flash.y = flash.z = 0;
  flash.x_err = flash.y_err = flash.z_err = 0;
  float totalPE = 0.;
  float sumy = 0., sumz = 0., sumy2 = 0., sumz2 = 0.;
  for (unsigned int opdet = 0; opdet < PEspectrum.size(); opdet++)
  {
    double PMTxyz[3];
    geometry->OpDetGeoFromOpDet(opdet).GetCenter(PMTxyz);
    // Add up the position, weighting with PEs
    sumy += PEspectrum[opdet] * PMTxyz[1];
    sumy2 += PEspectrum[opdet] * PMTxyz[1] * PMTxyz[1];
    sumz += PEspectrum[opdet] * PMTxyz[2];
    sumz2 += PEspectrum[opdet] * PMTxyz[2] * PMTxyz[2];
    totalPE += PEspectrum[opdet];
  }

  flash.y = sumy / totalPE;
  flash.z = sumz / totalPE;
  // This is just sqrt(<x^2> - <x>^2)
  if ((sumy2 * totalPE - sumy * sumy) > 0.)
    flash.y_err = std::sqrt(sumy2 * totalPE - sumy * sumy) / totalPE;
  if ((sumz2 * totalPE - sumz * sumz) > 0.)
    flash.z_err = std::sqrt(sumz2 * totalPE - sumz * sumz) / totalPE;
  // Set the flash properties
  flash.pe_v.resize(nOpDets);
  flash.pe_err_v.resize(nOpDets);
  // Fill the flash with the PE spectrum
  for (unsigned int i = 0; i < nOpDets; ++i)
  {
    const auto PE(PEspectrum.at(i));
    flash.pe_v.at(i) = PE;
    flash.pe_err_v.at(i) = std::sqrt(PE);
  }
  if (flash.pe_v.size() != nOpDets)
    throw cet::exception("FlashNeutrinoId") << "Number of channels in beam flash doesn't match the number of OpDets!" << std::endl;
  return flash;

}// ::flashana::Flash_t FlashPredict::GetFlashPESpectrum


void FlashPredict::CollectDownstreamPFParticles(const lar_pandora::PFParticleMap &pfParticleMap,
                                                const art::Ptr<recob::PFParticle> &particle,
                                                lar_pandora::PFParticleVector &downstreamPFParticles) const
{
  if (std::find(downstreamPFParticles.begin(), downstreamPFParticles.end(), particle) == downstreamPFParticles.end())
    downstreamPFParticles.push_back(particle);
  for (const auto &daughterId : particle->Daughters())
  {
    const auto iter(pfParticleMap.find(daughterId));
    if (iter == pfParticleMap.end())
      throw cet::exception("FlashNeutrinoId") << "Scrambled PFParticle IDs" << std::endl;
    this->CollectDownstreamPFParticles(pfParticleMap, iter->second, downstreamPFParticles);
  }
} // void FlashPredict::CollectDownstreamPFParticles

void FlashPredict::CollectDownstreamPFParticles(const lar_pandora::PFParticleMap &pfParticleMap,
                                                const lar_pandora::PFParticleVector &parentPFParticles,
                                                lar_pandora::PFParticleVector &downstreamPFParticles) const
{
  for (const auto &particle : parentPFParticles)
    this->CollectDownstreamPFParticles(pfParticleMap, particle, downstreamPFParticles);
} // void FlashPredict::CollectDownstreamPFParticles

void FlashPredict::AddDaughters(const art::Ptr<recob::PFParticle>& pfp_ptr,  const art::ValidHandle<std::vector<recob::PFParticle> >& pfp_h, std::vector<art::Ptr<recob::PFParticle> > &pfp_v) {
  
  auto daughters = pfp_ptr->Daughters();
  pfp_v.push_back(pfp_ptr);
  for(auto const& daughterid : daughters) {
    if (_pfpmap.find(daughterid) == _pfpmap.end()) {
      std::cout << "Did not find DAUGHTERID in map! error"<< std::endl;
      continue;
    }
    const art::Ptr<recob::PFParticle> pfp_ptr(pfp_h, _pfpmap.at(daughterid) );
    AddDaughters(pfp_ptr, pfp_h, pfp_v);
  } // for all daughters
  return;
} // void FlashPredict::AddDaughters

// TODO: no hardcoding
// TODO: collapse with the next
bool FlashPredict::isPDInCryoTPC(float pd_x, int icryo, int itpc, std::string detector)
{
  // check whether this optical detector views the light inside this tpc.
  std::ostringstream lostPDMessage;
  lostPDMessage << "\nThere's an " << detector << "photo detector that belongs nowhere. \n"
                 << "icryo: " << icryo << "\n"
                 << "itpc: "  << itpc << "\n"
                 << "pd_x: " << pd_x << std::endl;

  if (detector == "ICARUS") {
    if (icryo == 0) {
      if (itpc == 0 && -400 < pd_x && pd_x < -300 ) return true;
      else if (itpc == 1 && -100 < pd_x && pd_x < 0) return true;
      // else {std::cout << lostPDMessage.str(); return false;}
    }
    else if (icryo == 1) {
      if (itpc == 0 && 0 < pd_x && pd_x < 100) return true;
      else if (itpc == 1 && 300 < pd_x && pd_x < 400) return true;
      // else {std::cout << lostPDMessage.str(); return false;}
    }
  }
  else if (detector == "SBND") {
<<<<<<< HEAD
    if ((itpc == 0 && -213. < pd_x && pd_x < 0) || (itpc == 1 && 0 < pd_x && pd_x < 213) ) return true;
    //    else {std::cout << lostPDMessage.str(); return false;}
    else { return false;}
=======
    if ((itpc == 1 && -213. < pd_x && pd_x < 0) || (itpc == 0 && 0 < pd_x && pd_x < 213) ) return true;
    // else {std::cout << lostPDMessage.str(); return false;}
>>>>>>> a14194ae
  }
  return false;
}

// TODO: no hardcoding
// TODO: collapse with the previous
// TODO: figure out what to do with the charge that falls into the crevices 
bool FlashPredict::isChargeInCryoTPC(float qp_x, int icryo, int itpc, std::string detector)
{
  std::ostringstream lostChargeMessage;
  lostChargeMessage << "\nThere's " << detector << " charge that belongs nowhere. \n"
                 << "icryo: " << icryo << "\n"
                 << "itpc: "  << itpc << "\n"
                 << "qp_x: " << qp_x << std::endl;

  if (detector == "ICARUS") {
    if (icryo == 0) {
      if (itpc == 0 && -368.49 <= qp_x && qp_x <= -220.29 ) return true;
      else if (itpc == 1 && -220.14 <= qp_x && qp_x <= -71.94) return true;
      // else {std::cout << lostChargeMessage.str(); return false;}
    }
    else if (icryo == 1) {
      if (itpc == 0 && 71.94 <= qp_x && qp_x <= 220.14) return true;
      else if (itpc == 1 && 220.29 <= qp_x && qp_x <= 368.49) return true;
      // else {std::cout << lostChargeMessage.str(); return false;}
    }
  }
  else if (detector == "SBND") {
    if ((itpc == 0 && qp_x < 0) || (itpc == 1 && qp_x > 0) ) return true;
    else {return false;}
    //    else {std::cout << lostChargeMessage.str(); return false;}
  }
  return false;
}

void FlashPredict::beginJob()
{
  // Implementation of optional member function here.




}

void FlashPredict::endJob()
{
  // Implementation of optional member function here.
}

DEFINE_ART_MODULE(FlashPredict)<|MERGE_RESOLUTION|>--- conflicted
+++ resolved
@@ -81,7 +81,6 @@
   float fBeamWindowEnd, fBeamWindowStart;
   float fLightWindowEnd, fLightWindowStart;
   float fMinFlashPE;
-  float fPEscale;
   float fChargeToNPhotonsShower, fChargeToNPhotonsTrack;
   std::string fDetector; // SBND or ICARUS
   int fCryostat;  // =0 or =1 to match ICARUS reco chain selection
@@ -152,7 +151,6 @@
   fLightWindowEnd   = p.get<float>("LightWindowEnd", 0.090);  // in us w.r.t flash time
   fDetector = p.get<std::string>("Detector", "SBND");
   fCryostat = p.get<int>("Cryostat",0); //set =0 ot =1 for ICARUS to match reco chain selection
-  fPEscale = p.get<float>("PEscale",1.0);
 
   if (fDetector == "SBND" && fCryostat==1){
     throw cet::exception("FlashPredictSBND") << "SBND has only one cryostat. \n"
@@ -350,11 +348,11 @@
     if (!geo_cryo.ContainsPosition(PMTxyz)) continue;   // use only PMTs in the specified cryostat for ICARUS
     if ( (oph.PeakTime()<fBeamWindowStart) || (oph.PeakTime()> fBeamWindowEnd) ) continue;
 
-    //    ophittime->Fill(oph.PeakTime(),100,0*oph.PE());
-    ophittime->Fill(oph.PeakTime(),fPEscale*oph.PE());
-  }
-
-  if (ophittime->GetEntries()<=0 || ophittime->Integral() < fMinFlashPE) {
+    ophittime->Fill(oph.PeakTime(),100*oph.PE());
+
+  }
+
+  if (ophittime->GetEntries()<=0) {
     e.put(std::move(T0_v));
     e.put(std::move(pfp_t0_assn_v));
     return;
@@ -526,7 +524,7 @@
 	  sum_By=_flash_y;        sum_Bz=_flash_z;
 	  _flash_r=sqrt((sum_Ay-2.0*sum_By*sum_Cy+sum_By*sum_By*sum_D+sum_Az-2.0*sum_Bz*sum_Cz+sum_Bz*sum_Bz*sum_D)/sum_D);
 	  _flash_unpe=unpe_tot;
-	  icountPE  +=(int)(fPEscale*_flash_pe);
+	  icountPE  +=(int)(1000.0*_flash_pe);
 	}
 	else { _flash_pe=0; _flash_y=0; _flash_z=0; _flash_unpe=0;}
 	
@@ -704,14 +702,8 @@
     }
   }
   else if (detector == "SBND") {
-<<<<<<< HEAD
-    if ((itpc == 0 && -213. < pd_x && pd_x < 0) || (itpc == 1 && 0 < pd_x && pd_x < 213) ) return true;
-    //    else {std::cout << lostPDMessage.str(); return false;}
-    else { return false;}
-=======
     if ((itpc == 1 && -213. < pd_x && pd_x < 0) || (itpc == 0 && 0 < pd_x && pd_x < 213) ) return true;
     // else {std::cout << lostPDMessage.str(); return false;}
->>>>>>> a14194ae
   }
   return false;
 }
@@ -741,8 +733,7 @@
   }
   else if (detector == "SBND") {
     if ((itpc == 0 && qp_x < 0) || (itpc == 1 && qp_x > 0) ) return true;
-    else {return false;}
-    //    else {std::cout << lostChargeMessage.str(); return false;}
+    else {std::cout << lostChargeMessage.str(); return false;}
   }
   return false;
 }
