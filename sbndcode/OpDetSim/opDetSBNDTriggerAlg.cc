#include "sbndcode/OpDetSim/opDetSBNDTriggerAlg.hh"
#include "lardataalg/DetectorInfo/DetectorClocksData.h"

namespace {
  double optical_period(detinfo::DetectorClocksData const& clockData)
  {
    return clockData.OpticalClock().TickPeriod();
  }

  raw::TimeStamp_t tick_to_timestamp(detinfo::DetectorClocksData const& clockData,
                                     raw::TimeStamp_t waveform_start,
                                     size_t waveform_index)
  {
    return waveform_start + waveform_index * optical_period(clockData);
  }
}

namespace opdet {

struct TriggerPrimitive {
  raw::TimeStamp_t start;
  raw::TimeStamp_t finish;
  raw::Channel_t channel;
};

// Local static functions
// Adds a value to a vector of trigger locations, while keeping the vector sorted
void AddTriggerLocation(std::vector<std::array<raw::TimeStamp_t, 2>> &triggers, std::array<raw::TimeStamp_t,2> range) {
  typedef std::vector<std::array<raw::TimeStamp_t,2>> TimeStamps;

  TimeStamps::iterator insert = std::lower_bound(triggers.begin(), triggers.end(), range,
    [](const auto &lhs, const auto &rhs) { return lhs[0] < rhs[0]; });
  triggers.insert(insert, range);
}

void AddTriggerPrimitive(std::vector<TriggerPrimitive> &triggers, TriggerPrimitive trigger) {
  typedef std::vector<TriggerPrimitive> TimeStamps;

  TimeStamps::iterator insert = std::lower_bound(triggers.begin(), triggers.end(), trigger,
    [](auto const &lhs, auto const &rhs) { return lhs.start < rhs.start; });

  triggers.insert(insert, trigger);
}

void AddTriggerPrimitiveFinish(std::vector<TriggerPrimitive> &triggers, TriggerPrimitive trigger) {
  typedef std::vector<TriggerPrimitive> TimeStamps;
  
  TimeStamps::iterator insert = std::upper_bound(triggers.begin(), triggers.end(), trigger,
    [](auto const &lhs, auto const &rhs) { return lhs.finish < rhs.finish; });

  triggers.insert(insert, trigger);
}

opDetSBNDTriggerAlg::opDetSBNDTriggerAlg(const Config &config):
  fConfig(config)
{
  // setup the masked channels
  fConfig.MaskedChannels(fMaskedChannels);
}

void opDetSBNDTriggerAlg::FindTriggerLocations(detinfo::DetectorClocksData const& clockData,
                                               detinfo::DetectorPropertiesData const& detProp,
                                               const raw::OpDetWaveform &waveform, raw::ADC_Count_t baseline) {
  std::vector<std::array<raw::TimeStamp_t, 2>> this_trigger_ranges;
  const std::vector<raw::ADC_Count_t> &adcs = waveform; // upcast to get adcs
  raw::Channel_t channel = waveform.ChannelNumber();
  // if (channel > (unsigned)fOpDetMap.size()) return;

  // initialize the channel in the map no matter what
  if (fTriggerRangesPerChannel.count(channel) == 0) {
    fTriggerRangesPerChannel[channel] = std::vector<std::array<raw::TimeStamp_t,2>>();
  }
  
  // get the threshold -- first check if channel is Arapuca or PMT
  std::string opdet_type = fOpDetMap.pdType(channel);
  bool is_arapuca = false;
<<<<<<< HEAD
  if( opdet_type.find("xarapuca") != std::string::npos || 
      opdet_type.find("arapuca")  != std::string::npos ){
    is_arapuca = true; }
=======
  if( opdet_type.find("arapuca") != std::string::npos ) is_arapuca = true; 
>>>>>>> 7a585113
  int threshold = is_arapuca ? fConfig.TriggerThresholdADCArapuca() : fConfig.TriggerThresholdADCPMT(); 
  int polarity = is_arapuca ? fConfig.PulsePolarityArapuca() : fConfig.PulsePolarityPMT(); 

  // find the start and end points of the trigger window in this waveform
  std::array<double, 2> trigger_window = TriggerEnableWindow(clockData, detProp);
  raw::TimeStamp_t start = tick_to_timestamp(clockData, waveform.TimeStamp(), 0);

  if (start > trigger_window[1]) return;
  size_t start_i = start > trigger_window[0] ? 0 : (size_t)((trigger_window[0] - start) / optical_period(clockData));
  //..........................................................
  // fix rounding on division if necessary
  if (!IsTriggerEnabled(clockData,
                        detProp,
                        tick_to_timestamp(clockData, waveform.TimeStamp(), start_i))) {
    start_i += 1;
  }
  assert(IsTriggerEnabled(clockData,
                          detProp,
                          tick_to_timestamp(clockData, waveform.TimeStamp(), start_i)));
  //..........................................................
  

  //std::cout<<"Raw waveform timestamp: "<<waveform.TimeStamp()<<", with "<<adcs.size()<<" samples\n";  
  //std::cout<<"Enable triggers in window start: "<<start<<"     end: "<<trigger_window[1]<<"\n";

  // if start is past end of waveform, we can return
  if (start_i >= adcs.size()) return;

  // get the end time
  raw::TimeStamp_t end = tick_to_timestamp(clockData, waveform.TimeStamp(), adcs.size() - 1);
  size_t end_i = end < trigger_window[1] ? adcs.size()-1 : (size_t)((trigger_window[1] - start) / optical_period(clockData));
<<<<<<< HEAD
  //..........................................................
=======
 
>>>>>>> 7a585113
  // fix rounding error...
  if (IsTriggerEnabled(clockData,
                       detProp,
                       tick_to_timestamp(clockData, waveform.TimeStamp(), end_i+1)) && end_i+1 < adcs.size()) {
    end_i += 1;
  }
  assert(end_i+1 == adcs.size() || !IsTriggerEnabled(clockData,
                                                     detProp,
                                                     tick_to_timestamp(clockData, waveform.TimeStamp(), end_i+1)));
  //..........................................................

  std::vector<std::array<raw::TimeStamp_t, 2>> this_trigger_locations; 
  bool above_threshold = false;
  raw::TimeStamp_t trigger_start;
  // find all ADC counts above threshold
  for (size_t i = start_i; i <= end_i; i++) {
    raw::ADC_Count_t val = polarity * (adcs.at(i) - baseline);
    if (!above_threshold && val > threshold) {
      // new trigger! -- get the time
      // raw::TimeStamp_t this_trigger_time 
      trigger_start = tick_to_timestamp(clockData, waveform.TimeStamp(), i);
      above_threshold = true;
    }
    else if (above_threshold && (val < threshold || i+1 == end_i)) {
      raw::TimeStamp_t trigger_finish = tick_to_timestamp(clockData, waveform.TimeStamp(), i);
      AddTriggerLocation(this_trigger_locations, {{trigger_start, trigger_finish}});
      above_threshold = false;
    }
  }

  // Add in these triggers to the channel
  //
  // Small speed optimization: if this is the first time we are setting the 
  // trigger times for the channel, just move the vector we already built
  if (fTriggerRangesPerChannel[channel].size() == 0) {
    fTriggerRangesPerChannel[channel] = std::move(this_trigger_locations);
  }
  // Otherwise, merge them in and keep things sorted in time
  else {
    for (const std::array<raw::TimeStamp_t, 2> &trigger_range: this_trigger_ranges) {
      AddTriggerLocation(fTriggerRangesPerChannel[channel], trigger_range);
    }
  }

}

bool opDetSBNDTriggerAlg::IsChannelMasked(raw::Channel_t channel) const {
  // mask by channel number
  bool in_masked_list = std::find(fMaskedChannels.begin(), fMaskedChannels.end(), channel) != fMaskedChannels.end();
  if (in_masked_list) return true;

  // mask by optical detector type
  std::string opdet_type = fOpDetMap.pdType(channel);
<<<<<<< HEAD
  if (opdet_type == "bar"           && fConfig.MaskLightBars() /* RIP */) return true;
  if (opdet_type == "pmt_coated"    && fConfig.MaskPMTs())        return true;
  if (opdet_type == "bar_uncoated"  && fConfig.MaskBarePMTs())    return true;
  if (opdet_type == "xarapucaprime" && fConfig.MaskXArapucaPrimes()) return true;
  if (opdet_type == "xarapuca"      && fConfig.MaskXArapucas())   return true;
  if (opdet_type == "xarapuca_vuv"  && fConfig.MaskXArapucas())   return true;
  if (opdet_type == "xarapuca_vis"  && fConfig.MaskXArapucas())   return true;
  if (opdet_type == "xarapucaT1"    && fConfig.MaskXArapucas())   return true;
  if (opdet_type == "xarapucaT2"    && fConfig.MaskXArapucas())   return true;
  if (opdet_type == "arapucaT1"     && fConfig.MaskArapucaT1s())  return true;
  if (opdet_type == "arapucaT2"     && fConfig.MaskArapucaT2s())  return true;
=======
  if (opdet_type == "bar" && fConfig.MaskLightBars() /* RIP */) return true;
  if (opdet_type == "pmt_coated" && fConfig.MaskPMTs()) return true;
  if (opdet_type == "pmt_uncoated" && fConfig.MaskBarePMTs()) return true;
  if (opdet_type == "xarapucaprime" && fConfig.MaskXArapucaPrimes()) return true;
  if (opdet_type == "xarapuca" && fConfig.MaskXArapucas()) return true;
  if (opdet_type == "xarapuca_vuv" && fConfig.MaskXArapucas()) return true;
  if (opdet_type == "xarapuca_vis" && fConfig.MaskXArapucas()) return true;
  if (opdet_type == "xarapucaT1" && fConfig.MaskXArapucas()) return true;
  if (opdet_type == "xarapucaT2" && fConfig.MaskXArapucas()) return true;
  if (opdet_type == "arapucaT1" && fConfig.MaskArapucaT1s()) return true;
  if (opdet_type == "arapucaT2" && fConfig.MaskArapucaT2s()) return true;
>>>>>>> 7a585113
  return false;
}

void opDetSBNDTriggerAlg::ClearTriggerLocations() {
  fTriggerLocationsPerChannel.clear();
  fTriggerRangesPerChannel.clear();
  fTriggerLocations.clear();
}

void opDetSBNDTriggerAlg::MergeTriggerLocations() {
  // If each channel is self triggered, there is no "master" set of triggers, and 
  // we don't need to do anything here
  if (fConfig.SelfTriggerPerChannel()) {
    for (const auto &trigger_ranges: fTriggerRangesPerChannel) {
      fTriggerLocationsPerChannel[trigger_ranges.first] = std::vector<raw::TimeStamp_t>();
      for (const std::array<raw::TimeStamp_t, 2> &range: trigger_ranges.second) {
        fTriggerLocationsPerChannel[trigger_ranges.first].push_back(range[0]);
      }
    }
    return;
  }

  // Otherwise we need to merge in the triggers from each channel into 
  // a master set to be issued to each channel
  //
  // The exact mechanism for how this is done should mirror the implementation
  // in the PTB. However, no such implementation is really defined yet,
  // so we implement a small generic algorithm here. This may likely have
  // to be changed later.

  // First re-sort the trigger times to be a sorted global list of (channel, time) values
  std::vector<TriggerPrimitive> all_trigger_locations;
  for (const auto &trigger_locations_pair: fTriggerRangesPerChannel) {
    raw::Channel_t this_channel = trigger_locations_pair.first;
    // check if this channel contributes to the trigger
    if (!IsChannelMasked(this_channel)) {
      // then add in the locations
      for (std::array<raw::TimeStamp_t,2> trigger_range: trigger_locations_pair.second) {
        TriggerPrimitive trigger;
        trigger.start = trigger_range[0];
        trigger.finish = trigger_range[1];
        trigger.channel = this_channel;
        AddTriggerPrimitive(all_trigger_locations, trigger);
      }
    }
  }

  // Now merge the trigger locations we have 
  //
  // What is the merging algorithm? This will probably come from the PTB.
  // For now just require some number of channels in some time window.
  // Also allow for a trigger holdoff to be set after one trigger is issued.
  //
  // Also here is where one might start to simulate a different clock speed
  // for the trigger, and for simulating drifts between channels and/or 
  // between channel and trigger. However, for now we assume that the 
  // trigger and readout have the same clock and that they are perfectly
  // synched.
  bool was_triggering = false;

  std::vector<TriggerPrimitive> primitives;
  for (const TriggerPrimitive &primitive: all_trigger_locations) {
    AddTriggerPrimitiveFinish(primitives, primitive);
    while (primitives.back().finish < primitive.start) {
      // remove the final element
      primitives.resize(primitives.size() - 1);
    }

    bool is_triggering = primitives.size() >= fConfig.TriggerChannelCount();
    if (is_triggering && !was_triggering) {
      raw::TimeStamp_t this_trigger_time = primitive.start;
      fTriggerLocations.push_back(this_trigger_time);
    }
    was_triggering = is_triggering;
  }
}

std::array<double, 2> opDetSBNDTriggerAlg::TriggerEnableWindow(detinfo::DetectorClocksData const& clockData,
                                                               detinfo::DetectorPropertiesData const& detProp) const {
  double start, end;
  // Enable triggers over the range of the TPC readout
  if (fConfig.TriggerEnableWindowIsTPCReadoutWindow()) {
    // NOTE: assumes trigger is at t=0 in G4 time
    //
    // So currently the photon timing comes from G4 and this configuration relies
    // on the TPC clock. However -- for some reason I don't understand there is 
    // no way to convert a TPC time to a G4 time in the DetectorClock interface....
    //
    // Every reasonable configuration I have seen has setup the trigger time 
    // to be at t=0. If some configuration breaks this invariant, I am sorry, I 
    // did my best.
    //start = clockData.TriggerOffsetTPC() - 1; /* Give 1us of wiggle room*/;
    //end = start + detProp.ReadOutWindowSize() * clockData.TPCClock().TickPeriod() + 1; /* take back the wiggle room */;
    
    // Mar 2021:
    // Enable triggers for 1 full drift period prior to + throughout main drift window.
    // For some reason, drift period is not accessible from ClocksData nor DetProp... (?!)
    // Hard-coding for now (TODO: FIX!!!)
    double drift  = 1300; // 1.3 ms
    double readout= detProp.ReadOutWindowSize() * clockData.TPCClock().TickPeriod();
<<<<<<< HEAD
    start         = clockData.TriggerOffsetTPC() - drift;
    end           = clockData.TriggerOffsetTPC() + readout;
=======
    start = clockData.TriggerOffsetTPC() - drift;
    end = clockData.TriggerOffsetTPC() + readout;
>>>>>>> 7a585113
  }
  else {
    start = fConfig.TriggerEnableWindowStart();
    end = fConfig.TriggerEnableWindowStart() + fConfig.TriggerEnableWindowLength();
  }
    
  return {{start, end}};
}

bool opDetSBNDTriggerAlg::IsTriggerEnabled(detinfo::DetectorClocksData const& clockData,
                                           detinfo::DetectorPropertiesData const& detProp,
                                           raw::TimeStamp_t trigger_time) const {
  // otherwise check the start and end
  std::array<double, 2> trigger_range = TriggerEnableWindow(clockData, detProp);

  return trigger_time >= trigger_range[0] &&
         trigger_time <= trigger_range[1];
}

const std::vector<raw::TimeStamp_t> &opDetSBNDTriggerAlg::GetTriggerTimes(raw::Channel_t channel) const {
  if (fConfig.SelfTriggerPerChannel()) {
    return fTriggerLocationsPerChannel.at(channel); 
  }
  return fTriggerLocations;

}

double opDetSBNDTriggerAlg::ReadoutWindowPreTrigger(raw::Channel_t channel) const {
  // Allow for different channels to have different readout window lengths
  // For now, we don't use this
  (void) channel;
  return fConfig.ReadoutWindowPreTrigger();
}

double opDetSBNDTriggerAlg::ReadoutWindowPostTrigger(raw::Channel_t channel) const {
  // Allow for different channels to have different readout window lengths
  // For now, we don't use this
  (void) channel;
  return fConfig.ReadoutWindowPostTrigger();
}

double opDetSBNDTriggerAlg::ReadoutWindowPreTriggerBeam(raw::Channel_t channel) const {
  // Allow for different channels to have different readout window lengths
  // For now, we don't use this
  (void) channel;
  return fConfig.ReadoutWindowPreTrigger();
}

double opDetSBNDTriggerAlg::ReadoutWindowPostTriggerBeam(raw::Channel_t channel) const {
  // Allow for different channels to have different readout window lengths
  // For now, we don't use this
  (void) channel;
  return fConfig.ReadoutWindowPostTriggerBeam();
}

std::vector<raw::OpDetWaveform> opDetSBNDTriggerAlg::ApplyTriggerLocations(detinfo::DetectorClocksData const& clockData,
                                                                           const raw::OpDetWaveform &waveform) const {
  
  // Vector of "triggered" OpDetWaveforms
  std::vector<raw::OpDetWaveform> ret;
  
  // Get the trigger times we found earlier for this channel
  raw::Channel_t channel = waveform.ChannelNumber();
  const std::vector<raw::TimeStamp_t> &trigger_times = GetTriggerTimes(channel);
  if( trigger_times.size() == 0 ) return ret;

  // Extract waveform of raw ADC counts 
  const std::vector<raw::ADC_Count_t> &adcs = waveform; // upcast to get adcs
  raw::OpDetWaveform this_waveform;

  // Set the pre- and post-readout sizes
  // NOTE: Using same readout window size for everything
  //       as of Mar 2021. Eventually we might want to shrink
  //       the readout for out-of-time stuff.
  double    preTrig	= ReadoutWindowPreTrigger(channel);
  double    postTrig	= ReadoutWindowPostTrigger(channel);
  double    ro_length	= preTrig+postTrig;			// microseconds
  unsigned  ro_samples  = ro_length/optical_period(clockData);	// samples
  double    beamTrigTime= fConfig.BeamTriggerTime();		// should be 0
  //double preTrigBeam	= ReadoutWindowPreTriggerBeam(channel); // (not used)
  //double postTrigBeam	= ReadoutWindowPostTriggerBeam(channel);// (not used)
  //double ro_length_beam = preTrigBeam+postTrigBeam;		// (not used)
  //unsigned ro_samples_beam= ro_length_beam/optical_period(clockData); 
  
  // Are beam triggers enabled?
  bool	has_beam_trigger = fConfig.BeamTriggerEnable();

  // --------------------------------------------
  // Scan the waveform
  unsigned trigger_i	= 0;
  double  next_trig	= trigger_times[trigger_i];
  double  end_time	= tick_to_timestamp(clockData,waveform.TimeStamp(), adcs.size()-1);
  bool	  isReadingOut	= false;

  for(size_t i=0; i<adcs.size(); i++){
    double time = tick_to_timestamp(clockData, waveform.TimeStamp(), i);

    // if we're out of triggers or nearing the end of the waveform, break
    if( trigger_i >= trigger_times.size() ) break;
    if( time >= end_time - ro_length ) break;
    
    bool  isTriggering	= false;
    // if we're near a trigger time, we're triggering
    if( time >= (next_trig-preTrig) &&  time < (next_trig+postTrig))
      isTriggering = true;
    //
    // if beam trigger is enabled, then we will ALWAYS read out
    // a window around the beam time, so ensure that no triggers 
    // prior to this overlap into this region
    if( has_beam_trigger ){
      if( time >= (beamTrigTime-preTrig-ro_length) &&
	  time < beamTrigTime-preTrig ) {
	isTriggering = false; 
      } else 
      if( time >= (beamTrigTime-preTrig) && time < (beamTrigTime+postTrig)) {
	isTriggering = true;
      }
    }

    // start new readout
    if( !isReadingOut && isTriggering ) {
      this_waveform = raw::OpDetWaveform(time, channel); 
      this_waveform.push_back(adcs[i]);
      isReadingOut = true;
    }
    // if alraedy reading out, keep going!
    else if( isReadingOut && this_waveform.size() < ro_samples ){
      this_waveform.push_back(adcs[i]);
    } 
    // once we've saved a full readout window, package the 
    // waveform and reset to start looking for next trigger
    else if( isReadingOut && this_waveform.size() >= ro_samples ){
      ret.push_back(std::move(this_waveform));
      isReadingOut = false;
      // keep in mind some triggers could have happened during
      // the readout, so skip ahead to the next one coming up.
      for(size_t j=trigger_i; j<trigger_times.size(); j++){
	if( trigger_times.at(j) >= time ){
	  next_trig = trigger_times.at(j);
	  trigger_i = j;
	  break;
	}
      }
    }

  }//endloop over ADCs

  //std::cout<<"We saved a total of "<<ret.size()<<" opdetwaveforms\n";
  //for(size_t i=0; i<ret.size(); i++) std::cout<<"   - timestamp "<<ret.at(i).TimeStamp()<<"   size "<<ret.at(i).Waveform().size()<<"\n";
  
  return ret;
}

} // namespace opdet<|MERGE_RESOLUTION|>--- conflicted
+++ resolved
@@ -74,13 +74,7 @@
   // get the threshold -- first check if channel is Arapuca or PMT
   std::string opdet_type = fOpDetMap.pdType(channel);
   bool is_arapuca = false;
-<<<<<<< HEAD
-  if( opdet_type.find("xarapuca") != std::string::npos || 
-      opdet_type.find("arapuca")  != std::string::npos ){
-    is_arapuca = true; }
-=======
   if( opdet_type.find("arapuca") != std::string::npos ) is_arapuca = true; 
->>>>>>> 7a585113
   int threshold = is_arapuca ? fConfig.TriggerThresholdADCArapuca() : fConfig.TriggerThresholdADCPMT(); 
   int polarity = is_arapuca ? fConfig.PulsePolarityArapuca() : fConfig.PulsePolarityPMT(); 
 
@@ -90,7 +84,7 @@
 
   if (start > trigger_window[1]) return;
   size_t start_i = start > trigger_window[0] ? 0 : (size_t)((trigger_window[0] - start) / optical_period(clockData));
-  //..........................................................
+
   // fix rounding on division if necessary
   if (!IsTriggerEnabled(clockData,
                         detProp,
@@ -100,11 +94,6 @@
   assert(IsTriggerEnabled(clockData,
                           detProp,
                           tick_to_timestamp(clockData, waveform.TimeStamp(), start_i)));
-  //..........................................................
-  
-
-  //std::cout<<"Raw waveform timestamp: "<<waveform.TimeStamp()<<", with "<<adcs.size()<<" samples\n";  
-  //std::cout<<"Enable triggers in window start: "<<start<<"     end: "<<trigger_window[1]<<"\n";
 
   // if start is past end of waveform, we can return
   if (start_i >= adcs.size()) return;
@@ -112,11 +101,7 @@
   // get the end time
   raw::TimeStamp_t end = tick_to_timestamp(clockData, waveform.TimeStamp(), adcs.size() - 1);
   size_t end_i = end < trigger_window[1] ? adcs.size()-1 : (size_t)((trigger_window[1] - start) / optical_period(clockData));
-<<<<<<< HEAD
-  //..........................................................
-=======
  
->>>>>>> 7a585113
   // fix rounding error...
   if (IsTriggerEnabled(clockData,
                        detProp,
@@ -126,7 +111,6 @@
   assert(end_i+1 == adcs.size() || !IsTriggerEnabled(clockData,
                                                      detProp,
                                                      tick_to_timestamp(clockData, waveform.TimeStamp(), end_i+1)));
-  //..........................................................
 
   std::vector<std::array<raw::TimeStamp_t, 2>> this_trigger_locations; 
   bool above_threshold = false;
@@ -170,19 +154,6 @@
 
   // mask by optical detector type
   std::string opdet_type = fOpDetMap.pdType(channel);
-<<<<<<< HEAD
-  if (opdet_type == "bar"           && fConfig.MaskLightBars() /* RIP */) return true;
-  if (opdet_type == "pmt_coated"    && fConfig.MaskPMTs())        return true;
-  if (opdet_type == "bar_uncoated"  && fConfig.MaskBarePMTs())    return true;
-  if (opdet_type == "xarapucaprime" && fConfig.MaskXArapucaPrimes()) return true;
-  if (opdet_type == "xarapuca"      && fConfig.MaskXArapucas())   return true;
-  if (opdet_type == "xarapuca_vuv"  && fConfig.MaskXArapucas())   return true;
-  if (opdet_type == "xarapuca_vis"  && fConfig.MaskXArapucas())   return true;
-  if (opdet_type == "xarapucaT1"    && fConfig.MaskXArapucas())   return true;
-  if (opdet_type == "xarapucaT2"    && fConfig.MaskXArapucas())   return true;
-  if (opdet_type == "arapucaT1"     && fConfig.MaskArapucaT1s())  return true;
-  if (opdet_type == "arapucaT2"     && fConfig.MaskArapucaT2s())  return true;
-=======
   if (opdet_type == "bar" && fConfig.MaskLightBars() /* RIP */) return true;
   if (opdet_type == "pmt_coated" && fConfig.MaskPMTs()) return true;
   if (opdet_type == "pmt_uncoated" && fConfig.MaskBarePMTs()) return true;
@@ -194,7 +165,6 @@
   if (opdet_type == "xarapucaT2" && fConfig.MaskXArapucas()) return true;
   if (opdet_type == "arapucaT1" && fConfig.MaskArapucaT1s()) return true;
   if (opdet_type == "arapucaT2" && fConfig.MaskArapucaT2s()) return true;
->>>>>>> 7a585113
   return false;
 }
 
@@ -295,13 +265,8 @@
     // Hard-coding for now (TODO: FIX!!!)
     double drift  = 1300; // 1.3 ms
     double readout= detProp.ReadOutWindowSize() * clockData.TPCClock().TickPeriod();
-<<<<<<< HEAD
-    start         = clockData.TriggerOffsetTPC() - drift;
-    end           = clockData.TriggerOffsetTPC() + readout;
-=======
     start = clockData.TriggerOffsetTPC() - drift;
     end = clockData.TriggerOffsetTPC() + readout;
->>>>>>> 7a585113
   }
   else {
     start = fConfig.TriggerEnableWindowStart();
