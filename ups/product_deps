--- conflicted
+++ resolved
@@ -41,12 +41,7 @@
 icarusalg                 v09_28_00
 icarusutil                v09_26_00
 icarus_signal_processing  v09_26_01
-<<<<<<< HEAD
-icarus_data               v09_28_00
-genie_xsec                v3_00_04a
-=======
-icarus_data               v09_27_00_02
->>>>>>> 7acbcfa1
+icarus_data               v09_28_00 
 fftw                      v3_3_8a
 libwda                    v2_29_1
 
@@ -57,13 +52,13 @@
 # We now define allowed qualifiers and the corresponding qualifiers for the dependencies.
 # Make a table by adding columns before "notes".
 # e15  - with gcc 6.4.0 and -std=c++1y
-qualifier  sbncode    icarusalg    icarusutil   icarus_signal_processing   icarus_data  fftw        libwda notes
-e20:debug  e20:debug  e20:debug    e20:debug    e20:debug                  -nq-         debug       -nq-
-e20:prof   e20:prof   e20:prof     e20:prof     e20:prof                   -nq-         prof        -nq-
-e19:debug  e19:debug  e19:debug    e19:debug    e19:debug                  -nq-         debug       -nq-
-e19:prof   e19:prof   e19:prof     e19:prof     e19:prof                   -nq-         prof        -nq-
-c7:debug   c7:debug   c7:debug     c7:debug     c7:debug                   -nq-         debug       -nq-
-c7:prof    c7:prof    c7:prof      c7:prof      c7:prof                    -nq-         prof        -nq-
+qualifier  sbncode    icarusalg    icarusutil   icarus_signal_processing   icarus_data  genie_xsec               fftw        libwda notes
+e20:debug  e20:debug  e20:debug    e20:debug    e20:debug                  -nq-         G1810a0211a:k250:e1000   debug       -nq-
+e20:prof   e20:prof   e20:prof     e20:prof     e20:prof                   -nq-         G1810a0211a:k250:e1000   prof        -nq-
+e19:debug  e19:debug  e19:debug    e19:debug    e19:debug                  -nq-         G1810a0211a:k250:e1000   debug       -nq-
+e19:prof   e19:prof   e19:prof     e19:prof     e19:prof                   -nq-         G1810a0211a:k250:e1000   prof        -nq-
+c7:debug   c7:debug   c7:debug     c7:debug     c7:debug                   -nq-         G1810a0211a:k250:e1000   debug       -nq-
+c7:prof    c7:prof    c7:prof      c7:prof      c7:prof                    -nq-         G1810a0211a:k250:e1000   prof        -nq-
 end_qualifier_list
 
 # Preserve tabs and formatting in emacs and vi / vim:
